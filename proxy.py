--- conflicted
+++ resolved
@@ -433,145 +433,6 @@
         return self._conn
 
 
-<<<<<<< HEAD
-=======
-class AcceptorPool:
-    """AcceptorPool.
-
-    Pre-spawns worker processes to utilize all cores available on the system.  Server socket connection is
-    dispatched over a pipe to workers.  Each worker accepts incoming client request and spawns a
-    separate thread to handle the client request.
-    """
-
-    def __init__(self,
-                 hostname: Union[ipaddress.IPv4Address,
-                                 ipaddress.IPv6Address],
-                 port: int, backlog: int, num_workers: int,
-                 work_klass: type, **kwargs: Any) -> None:
-        self.running: bool = False
-
-        self.hostname: Union[ipaddress.IPv4Address,
-                             ipaddress.IPv6Address] = hostname
-        self.port: int = port
-        self.family: socket.AddressFamily = socket.AF_INET6 if hostname.version == 6 else socket.AF_INET
-        self.backlog: int = backlog
-        self.socket: Optional[socket.socket] = None
-
-        self.current_worker_id = 0
-        self.num_workers = num_workers
-        self.workers: List[Worker] = []
-        self.work_queues: List[Tuple[connection.Connection,
-                                     connection.Connection]] = []
-
-        self.work_klass = work_klass
-        self.kwargs = kwargs
-
-    def listen(self) -> None:
-        self.socket = socket.socket(self.family, socket.SOCK_STREAM)
-        self.socket.setsockopt(socket.SOL_SOCKET, socket.SO_REUSEADDR, 1)
-        self.socket.bind((str(self.hostname), self.port))
-        self.socket.listen(self.backlog)
-        self.socket.setblocking(False)
-        self.socket.settimeout(0)
-        logger.info('Listening on %s:%d' % (self.hostname, self.port))
-
-    def start_workers(self) -> None:
-        """Start worker processes."""
-        for worker_id in range(self.num_workers):
-            work_queue = multiprocessing.Pipe()
-
-            worker = Worker(work_queue[1], self.work_klass, **self.kwargs)
-            worker.daemon = True
-            worker.start()
-
-            self.workers.append(worker)
-            self.work_queues.append(work_queue)
-        logger.info('Started %d workers' % self.num_workers)
-
-    def shutdown(self) -> None:
-        logger.info('Shutting down %d workers' % self.num_workers)
-        for worker in self.workers:
-            worker.join()
-
-    def setup(self) -> None:
-        """Listen on port, setup workers and pass server socket to workers."""
-        self.running = True
-        self.listen()
-        self.start_workers()
-
-        # Send server socket to workers.
-        assert self.socket is not None
-        for work_queue in self.work_queues:
-            work_queue[0].send(self.family)
-            send_handle(work_queue[0], self.socket.fileno(),
-                        self.workers[self.current_worker_id].pid)
-        self.socket.close()
-
-
-class Worker(multiprocessing.Process):
-    """Socket client acceptor.
-
-    Accepts client connection over received server socket handle and
-    starts a new work thread.
-    """
-
-    lock = multiprocessing.Lock()
-
-    def __init__(
-            self,
-            work_queue: connection.Connection,
-            work_klass: type,
-            **kwargs: Any):
-        super().__init__()
-        self.work_queue: connection.Connection = work_queue
-        self.work_klass = work_klass
-        self.kwargs = kwargs
-
-    def run(self) -> None:
-        family = self.work_queue.recv()
-        sock = socket.fromfd(
-            recv_handle(self.work_queue),
-            family=family,
-            type=socket.SOCK_STREAM
-        )
-        selector = selectors.DefaultSelector()
-        try:
-            while True:
-                with self.lock:
-                    selector.register(sock, selectors.EVENT_READ)
-                    events = selector.select(timeout=1)
-                    selector.unregister(sock)
-                    if len(events) == 0:
-                        continue
-                try:
-                    conn, addr = sock.accept()
-                except BlockingIOError:  # as e:
-                    # logger.exception('BlockingIOError', exc_info=e)
-                    continue
-                try:
-                    work = self.work_klass(
-                        fileno=conn.fileno(),
-                        addr=addr,
-                        **self.kwargs)
-                    work.setDaemon(True)
-                    work.start()
-                except ssl.SSLError as e:
-                    logger.exception('ssl.SSLError', exc_info=e)
-                except Exception as e:
-                    logger.exception('Error encountered', exc_info=e)
-                finally:
-                    try:
-                        conn.shutdown(socket.SHUT_RDWR)
-                    except Exception as e:
-                        logger.exception('Error trying to shutdown client socket', exc_info=e)
-                    conn.close()
-        except KeyboardInterrupt:
-            pass
-        finally:
-            sock.close()
-
-
->>>>>>> 542cd427
 class ChunkParser:
     """HTTP chunked encoding response parser."""
 
