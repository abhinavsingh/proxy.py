--- conflicted
+++ resolved
@@ -88,13 +88,9 @@
         data = self.data + data
         more = True if len(data) > 0 else False
         while more: more, data = self.process(data)
-<<<<<<< HEAD
         self.data = data
-    
-=======
-
->>>>>>> 5c1fac2f
-    def process(self, data):
+
+  def process(self, data):
         if self.state == CHUNK_PARSER_STATE_WAITING_FOR_SIZE:
             line, data = HttpParser.split(data)
             if line == False: return line, data
