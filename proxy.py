#!/usr/bin/env python
# -*- coding: utf-8 -*-
"""
    proxy.py
    ~~~~~~~~
    Lightweight Programmable HTTP, HTTPS, WebSockets Proxy Server in a single Python file.

    :copyright: (c) 2013-present by Abhinav Singh.
    :license: BSD, see LICENSE for more details.
"""
import argparse
import base64
import datetime
import errno
import importlib
import inspect
import ipaddress
import logging
import multiprocessing
import os
import pathlib
import socket
import ssl
import subprocess
import sys
import threading
import time
from abc import ABC, abstractmethod
from multiprocessing import connection
from multiprocessing.reduction import send_handle, recv_handle
from typing import Any, Dict, List, Tuple, Optional, Union, NamedTuple, Type, Callable
from urllib import parse as urlparse

import select

if os.name != 'nt':
    import resource

VERSION = (1, 0, 0)
__version__ = '.'.join(map(str, VERSION[0:3]))
__description__ = 'Lightweight Programmable HTTP, HTTPS, WebSockets Proxy Server in a single Python file'
__author__ = 'Abhinav Singh'
__author_email__ = 'mailsforabhinav@gmail.com'
__homepage__ = 'https://github.com/abhinavsingh/proxy.py'
__download_url__ = '%s/archive/master.zip' % __homepage__
__license__ = 'BSD'

logger = logging.getLogger(__name__)

# Defaults
DEFAULT_BACKLOG = 100
DEFAULT_BASIC_AUTH = None
DEFAULT_BUFFER_SIZE = 1024 * 1024
DEFAULT_CLIENT_RECVBUF_SIZE = DEFAULT_BUFFER_SIZE
DEFAULT_SERVER_RECVBUF_SIZE = DEFAULT_BUFFER_SIZE
DEFAULT_DISABLE_HEADERS: List[bytes] = []
DEFAULT_IPV4_HOSTNAME = ipaddress.IPv4Address('127.0.0.1')
DEFAULT_IPV6_HOSTNAME = ipaddress.IPv6Address('::1')
DEFAULT_PORT = 8899
DEFAULT_DISABLE_HTTP_PROXY = False
DEFAULT_ENABLE_WEB_SERVER = False
DEFAULT_LOG_LEVEL = 'INFO'
DEFAULT_OPEN_FILE_LIMIT = 1024
DEFAULT_PAC_FILE = None
DEFAULT_PAC_FILE_URL_PATH = b'/'
DEFAULT_PID_FILE = None
DEFAULT_NUM_WORKERS = 0
DEFAULT_PLUGINS = ''
DEFAULT_VERSION = False
DEFAULT_LOG_FORMAT = '%(asctime)s - %(levelname)s - pid:%(process)d - %(funcName)s:%(lineno)d - %(message)s'
DEFAULT_LOG_FILE = None

# Set to True if under test
UNDER_TEST = False


def text_(s: Any, encoding: str = 'utf-8', errors: str = 'strict') -> Any:
    """Utility to ensure text-like usability.

    If ``s`` is an instance of ``binary_type``, return
    ``s.decode(encoding, errors)``, otherwise return ``s``"""
    if isinstance(s, bytes):
        return s.decode(encoding, errors)
    return s


def bytes_(s: Any, encoding: str = 'utf-8', errors: str = 'strict') -> Any:
    """Utility to ensure binary-like usability.

    If ``s`` is an instance of ``text_type``, return
    ``s.encode(encoding, errors)``, otherwise return ``s``"""
    if isinstance(s, str):
        return s.encode(encoding, errors)
    return s


version = bytes_(__version__)
CRLF, COLON, WHITESPACE, COMMA, DOT = b'\r\n', b':', b' ', b',', b'.'
PROXY_AGENT_HEADER_KEY = b'Proxy-agent'
PROXY_AGENT_HEADER_VALUE = b'proxy.py v' + version
PROXY_AGENT_HEADER = PROXY_AGENT_HEADER_KEY + COLON + WHITESPACE + PROXY_AGENT_HEADER_VALUE

##
# Various NamedTuples
#
# collections.namedtuple were replaced with typing.NamedTuple
# for mypy compliance. Unfortunately, we can't seem to use
# a NamedTuple as a type.
##

TcpConnectionTypes = NamedTuple('TcpConnectionTypes', [
    ('SERVER', int),
    ('CLIENT', int),
])
tcpConnectionTypes = TcpConnectionTypes(1, 2)

WorkerOperations = NamedTuple('WorkerOperations', [
    ('HTTP_PROTOCOL', int),
    ('SHUTDOWN', int),
])
workerOperations = WorkerOperations(1, 2)

ChunkParserStates = NamedTuple('ChunkParserStates', [
    ('WAITING_FOR_SIZE', int),
    ('WAITING_FOR_DATA', int),
    ('COMPLETE', int),
])
chunkParserStates = ChunkParserStates(1, 2, 3)

HttpParserStates = NamedTuple('HttpParserStates', [
    ('INITIALIZED', int),
    ('LINE_RCVD', int),
    ('RCVING_HEADERS', int),
    ('HEADERS_COMPLETE', int),
    ('RCVING_BODY', int),
    ('COMPLETE', int),
])
httpParserStates = HttpParserStates(1, 2, 3, 4, 5, 6)

HttpParserTypes = NamedTuple('HttpParserTypes', [
    ('REQUEST_PARSER', int),
    ('RESPONSE_PARSER', int),
])
httpParserTypes = HttpParserTypes(1, 2)

HttpProtocolTypes = NamedTuple('HttpProtocolTypes', [
    ('HTTP', int),
    ('HTTPS', int),
])
httpProtocolTypes = HttpProtocolTypes(1, 2)


class TcpConnection:
    """TCP server/client connection abstraction."""

    def __init__(self, tag: int):
        self.conn: Optional[Union[ssl.SSLSocket, socket.socket]] = None
        self.buffer: bytes = b''
        self.closed: bool = False
        self.tag: str = 'server' if tag == tcpConnectionTypes.SERVER else 'client'

    def send(self, data: bytes) -> int:
        """Users must handle BrokenPipeError exceptions"""
        if not self.conn:
            raise KeyError('conn is None')
        return self.conn.send(data)

    def recv(self, buffer_size: int = DEFAULT_BUFFER_SIZE) -> Optional[bytes]:
        if not self.conn:
            raise KeyError('conn is None')
        try:
            data: bytes = self.conn.recv(buffer_size)
            if len(data) > 0:
                logger.debug(
                    'received %d bytes from %s' %
                    (len(data), self.tag))
                return data
        except socket.error as e:
            if e.errno == errno.ECONNRESET:
                logger.debug('%r' % e)
            else:
                logger.exception(
                    'Exception while receiving from connection %s %r with reason %r' %
                    (self.tag, self.conn, e))
        return None

    def close(self) -> bool:
        if not self.conn:
            raise KeyError('conn is None')
        if not self.closed:
            self.conn.close()
            self.closed = True
        return self.closed

    def buffer_size(self) -> int:
        return len(self.buffer)

    def has_buffer(self) -> bool:
        return self.buffer_size() > 0

    def queue(self, data: bytes) -> int:
        self.buffer += data
        return len(data)

    def flush(self) -> int:
        sent: int = self.send(self.buffer)
        self.buffer = self.buffer[sent:]
        logger.debug('flushed %d bytes to %s' % (sent, self.tag))
        return sent


class TcpServerConnection(TcpConnection):
    """Establishes connection to destination server."""

    def __init__(self, host: str, port: int):
        super().__init__(tcpConnectionTypes.SERVER)
        self.addr: Tuple[str, int] = (host, int(port))

    def __del__(self) -> None:
        if self.conn:
            self.close()

    def connect(self) -> None:
        try:
            ip = ipaddress.ip_address(text_(self.addr[0]))
            if ip.version == 4:
                self.conn = socket.socket(
                    socket.AF_INET, socket.SOCK_STREAM, 0)
                self.conn.connect((self.addr[0], self.addr[1]))
            else:
                self.conn = socket.socket(
                    socket.AF_INET6, socket.SOCK_STREAM, 0)
                self.conn.connect((self.addr[0], self.addr[1], 0, 0))
        except ValueError:
            # Not a valid IP address, most likely its a domain name,
            # try to establish dual stack IPv4/IPv6 connection.
            self.conn = socket.create_connection((self.addr[0], self.addr[1]))


class TcpClientConnection(TcpConnection):
    """Accepted client connection."""

    def __init__(self, conn: Union[ssl.SSLSocket,
                                   socket.socket], addr: Tuple[str, int]):
        super().__init__(tcpConnectionTypes.CLIENT)
        self.conn: Union[ssl.SSLSocket, socket.socket] = conn
        self.addr: Tuple[str, int] = addr


class TcpServer(ABC):
    """TcpServer server implementation.

    Inheritor MUST implement `handle` method. It accepts an instance of `TcpClientConnection`.
    Optionally, can also implement `setup` and `shutdown` methods for custom bootstrapping and tearing
    down internal state.
    """

    def __init__(self,
                 hostname: Union[ipaddress.IPv4Address,
                                 ipaddress.IPv6Address] = DEFAULT_IPV6_HOSTNAME,
                 port: int = DEFAULT_PORT,
                 backlog: int = DEFAULT_BACKLOG,
                 family: socket.AddressFamily = socket.AF_INET6):
        self.port: int = port
        self.backlog: int = backlog
        self.socket: Optional[socket.socket] = None
        self.running: bool = False
        self.family: socket.AddressFamily = family
        self.hostname: Union[ipaddress.IPv4Address,
                             ipaddress.IPv6Address] = hostname

    @abstractmethod
    def setup(self) -> None:
        pass  # pragma: no cover

    @abstractmethod
    def handle(self, client: TcpClientConnection) -> None:
        raise NotImplementedError()  # pragma: no cover

    @abstractmethod
    def shutdown(self) -> None:
        pass  # pragma: no cover

    def stop(self) -> None:
        self.running = False

    def run_once(self) -> None:
        if self.socket:
            r, w, x = select.select([self.socket], [], [], 1)
            if self.socket in r:
                try:
                    conn, addr = self.socket.accept()
                    client = TcpClientConnection(conn, addr)
                    self.handle(client)
                except ssl.SSLError as e:
                    logger.exception('SSLError encountered', exc_info=e)

    def run(self) -> None:
        self.running = True
        self.setup()
        try:
            self.socket = socket.socket(self.family, socket.SOCK_STREAM)
            self.socket.setsockopt(socket.SOL_SOCKET, socket.SO_REUSEADDR, 1)
            self.socket.bind((str(self.hostname), self.port))
            self.socket.listen(self.backlog)
            logger.info('Started server on %s:%d' % (self.hostname, self.port))
            while self.running:
                self.run_once()
        except Exception as e:
            logger.exception('Unexpected error, tearing down server.', exc_info=e)
        finally:
            self.shutdown()
            logger.info('Closing server socket')
            if self.socket:
                self.socket.close()


class HttpProtocolConfig:
    """Holds various configuration values applicable to HttpProtocolHandler.

    This config class helps us avoid passing around bunch of key/value pairs across methods.
    """

    ROOT_DATA_DIR_NAME = '.proxy.py'
    GENERATED_CERTS_DIR_NAME = 'certificates'

    def __init__(
            self,
            auth_code: Optional[bytes] = DEFAULT_BASIC_AUTH,
            server_recvbuf_size: int = DEFAULT_SERVER_RECVBUF_SIZE,
            client_recvbuf_size: int = DEFAULT_CLIENT_RECVBUF_SIZE,
            pac_file: Optional[str] = DEFAULT_PAC_FILE,
            pac_file_url_path: Optional[bytes] = DEFAULT_PAC_FILE_URL_PATH,
            plugins: Optional[Dict[bytes, List[type]]] = None,
            disable_headers: Optional[List[bytes]] = None,
            certfile: Optional[str] = None,
            keyfile: Optional[str] = None,
            ca_cert_dir: Optional[str] = None,
            ca_key_file: Optional[str] = None,
            ca_cert_file: Optional[str] = None,
            ca_signing_key_file: Optional[str] = None,
            num_workers: int = 0,
            hostname: Union[ipaddress.IPv4Address,
                            ipaddress.IPv6Address] = DEFAULT_IPV6_HOSTNAME,
            port: int = DEFAULT_PORT,
            backlog: int = DEFAULT_BACKLOG) -> None:
        self.auth_code = auth_code
        self.server_recvbuf_size = server_recvbuf_size
        self.client_recvbuf_size = client_recvbuf_size
        self.pac_file = pac_file
        self.pac_file_url_path = pac_file_url_path
        if plugins is None:
            plugins = {}
        self.plugins: Dict[bytes, List[type]] = plugins
        if disable_headers is None:
            disable_headers = DEFAULT_DISABLE_HEADERS
        self.disable_headers = disable_headers
        self.certfile: Optional[str] = certfile
        self.keyfile: Optional[str] = keyfile
        self.ca_key_file: Optional[str] = ca_key_file
        self.ca_cert_file: Optional[str] = ca_cert_file
        self.ca_signing_key_file: Optional[str] = ca_signing_key_file
        self.num_workers: int = num_workers
        self.hostname: Union[ipaddress.IPv4Address,
                             ipaddress.IPv6Address] = hostname
        self.port: int = port
        self.backlog: int = backlog
        self.family: socket.AddressFamily = socket.AF_INET if hostname.version == 4 else socket.AF_INET6

        self.proxy_py_data_dir = os.path.join(
            str(pathlib.Path.home()), self.ROOT_DATA_DIR_NAME)
        os.makedirs(self.proxy_py_data_dir, exist_ok=True)

        self.ca_cert_dir: Optional[str] = ca_cert_dir
        if self.ca_cert_dir is None:
            self.ca_cert_dir = os.path.join(
                self.proxy_py_data_dir, self.GENERATED_CERTS_DIR_NAME)
            os.makedirs(self.ca_cert_dir, exist_ok=True)


class MultiCoreRequestDispatcher(TcpServer):
    """MultiCoreRequestDispatcher.

    Pre-spawns worker process to utilize all cores available on the system.  Accepted `TcpClientConnection` is
    dispatched over a queue to workers.  One of the worker picks up the work and starts a new thread to handle the
    client request.
    """

    def __init__(self, config: HttpProtocolConfig) -> None:
        super().__init__(
            hostname=config.hostname,
            port=config.port,
            backlog=config.backlog,
            family=config.family)
        self.workers: List[Worker] = []
        self.work_queues: List[Tuple[connection.Connection,
                                     connection.Connection]] = []
        self.current_worker_id = 0
        self.config: HttpProtocolConfig = config

    def setup(self) -> None:
        for worker_id in range(self.config.num_workers):
            work_queue = multiprocessing.Pipe()

            worker = Worker(work_queue[1], self.config)
            worker.daemon = True
            worker.start()

            self.workers.append(worker)
            self.work_queues.append(work_queue)
        logger.info('Started %d workers' % self.config.num_workers)

    def handle(self, client: TcpClientConnection) -> None:
        # Dispatch in round robin fashion
        work_queue = self.work_queues[self.current_worker_id]
        logger.debug(
            'Dispatched client request to worker id %d',
            self.current_worker_id)
        # Dispatch non-socket data first, followed by fileno using reduction
        work_queue[0].send((workerOperations.HTTP_PROTOCOL, client.addr))
        send_handle(work_queue[0], client.conn.fileno(),
                    self.workers[self.current_worker_id].pid)
        # Close parent handler
        client.close()
        self.current_worker_id += 1
        self.current_worker_id %= self.config.num_workers

    def shutdown(self) -> None:
        logger.info('Shutting down %d workers' % self.config.num_workers)
        for work_queue in self.work_queues:
            work_queue[0].send((workerOperations.SHUTDOWN, None))
            work_queue[0].close()
        for worker in self.workers:
            worker.join()


class Worker(multiprocessing.Process):
    """Generic worker class implementation.

    Worker instance accepts (operation, payload) over work queue and
    depending upon requested operation starts a new thread to handle the work.
    """

    def __init__(
            self,
            work_queue: connection.Connection,
            config: HttpProtocolConfig):
        super().__init__()
        self.work_queue: connection.Connection = work_queue
        self.config: HttpProtocolConfig = config

    def run_once(self) -> bool:
        try:
            op, payload = self.work_queue.recv()
            if op == workerOperations.HTTP_PROTOCOL:
                fileno = recv_handle(self.work_queue)
                conn = socket.fromfd(
                    fileno, family=self.config.family, type=socket.SOCK_STREAM)
                # TODO(abhinavsingh): Move handshake logic within
                # HttpProtocolHandler or should this go under TcpServer directly?
                # Rationale behind deferring ssl wrap is that plugins can custom wrap
                # sockets if necessary.
                if self.config.certfile and self.config.keyfile:
                    try:
                        ctx = ssl.create_default_context(
                            ssl.Purpose.CLIENT_AUTH)
                        ctx.options |= ssl.OP_NO_SSLv2 | ssl.OP_NO_SSLv3 | ssl.OP_NO_TLSv1 | ssl.OP_NO_TLSv1_1
                        ctx.verify_mode = ssl.CERT_NONE
                        ctx.load_cert_chain(
                            certfile=self.config.certfile,
                            keyfile=self.config.keyfile)
                        conn = ctx.wrap_socket(conn, server_side=True)
                    except OSError as e:
                        logger.exception(
                            'OSError encountered while ssl wrapping the client socket', exc_info=e)
                        conn.close()
                        return False
                proxy = HttpProtocolHandler(
                    TcpClientConnection(conn=conn, addr=payload),
                    config=self.config)
                proxy.setDaemon(True)
                proxy.start()
            elif op == workerOperations.SHUTDOWN:
                logger.debug('Worker shutting down....')
                self.work_queue.close()
                return True
        except ConnectionRefusedError:
            return False
        except KeyboardInterrupt:  # pragma: no cover
            return True
        return False

    def run(self) -> None:
        while True:
            teardown = self.run_once()
            if teardown:
                break


class ChunkParser:
    """HTTP chunked encoding response parser."""

    def __init__(self) -> None:
        self.state = chunkParserStates.WAITING_FOR_SIZE
        self.body: bytes = b''  # Parsed chunks
        self.chunk: bytes = b''  # Partial chunk received
        # Expected size of next following chunk
        self.size: Optional[int] = None

    def parse(self, raw: bytes) -> None:
        more = True if len(raw) > 0 else False
        while more:
            more, raw = self.process(raw)

    def process(self, raw: bytes) -> Tuple[bool, bytes]:
        if self.state == chunkParserStates.WAITING_FOR_SIZE:
            # Consume prior chunk in buffer
            # in case chunk size without CRLF was received
            raw = self.chunk + raw
            self.chunk = b''
            # Extract following chunk data size
            line, raw = HttpParser.find_line(raw)
            # CRLF not received or Blank line was received.
            if line is None or line.strip() == b'':
                self.chunk = raw
                raw = b''
            else:
                self.size = int(line, 16)
                self.state = chunkParserStates.WAITING_FOR_DATA
        elif self.state == chunkParserStates.WAITING_FOR_DATA:
            assert self.size is not None
            remaining = self.size - len(self.chunk)
            self.chunk += raw[:remaining]
            raw = raw[remaining:]
            if len(self.chunk) == self.size:
                raw = raw[len(CRLF):]
                self.body += self.chunk
                if self.size == 0:
                    self.state = chunkParserStates.COMPLETE
                else:
                    self.state = chunkParserStates.WAITING_FOR_SIZE
                self.chunk = b''
                self.size = None
        return len(raw) > 0, raw


class HttpParser:
    """HTTP request/response parser."""

    def __init__(self, parser_type: int) -> None:
        self.type: int = parser_type
        self.state: int = httpParserStates.INITIALIZED

        # Raw bytes as passed to parse(raw) method and its total size
        self.bytes: bytes = b''
        self.total_size: int = 0

        # Buffer to hold unprocessed bytes
        self.buffer: bytes = b''

        self.headers: Dict[bytes, Tuple[bytes, bytes]] = dict()

        # Can simply be b'', then set type as bytes?
        self.body: Optional[bytes] = None

        self.method: Optional[bytes] = None
        self.url: Optional[urlparse.SplitResultBytes] = None
        self.code: Optional[bytes] = None
        self.reason: Optional[bytes] = None
        self.version: Optional[bytes] = None

        self.chunk_parser: Optional[ChunkParser] = None

        # This cleans up developer APIs as Python urlparse.urlsplit behaves differently
        # for incoming proxy request and incoming web request.  Web request is the one
        # which is broken.
        self.host: Optional[bytes] = None
        self.port: Optional[int] = None

    def add_header(self, key: bytes, value: bytes) -> None:
        self.headers[key.lower()] = (key, value)

    def add_headers(self, headers: List[Tuple[bytes, bytes]]) -> None:
        for (key, value) in headers:
            self.add_header(key, value)

    def del_header(self, header: bytes) -> None:
        if header.lower() in self.headers:
            del self.headers[header.lower()]

    def del_headers(self, headers: List[bytes]) -> None:
        for key in headers:
            self.del_header(key.lower())

    def set_host_port(self) -> None:
        if self.type == httpParserTypes.REQUEST_PARSER:
            if self.method == b'CONNECT' and self.url:
                u = urlparse.urlsplit(b'//' + self.url.path)
                self.host, self.port = u.hostname, u.port
            elif self.url:
                self.host, self.port = self.url.hostname, self.url.port \
                    if self.url.port else 80
            else:
                raise Exception('Invalid request\n%s' % self.bytes)

    def is_chunked_encoded_response(self) -> bool:
        return self.type == httpParserTypes.RESPONSE_PARSER and b'transfer-encoding' in self.headers and \
            self.headers[b'transfer-encoding'][1].lower() == b'chunked'

    def parse(self, raw: bytes) -> None:
        """Parses Http request out of raw bytes.

        Check HttpParser state after parse has successfully returned."""
        self.bytes += raw
        self.total_size += len(raw)

        # Prepend past buffer
        raw = self.buffer + raw
        self.buffer = b''

        more = True if len(raw) > 0 else False
        while more:
            if self.state in (
                    httpParserStates.HEADERS_COMPLETE,
                    httpParserStates.RCVING_BODY,
                    httpParserStates.COMPLETE) and (
                    self.method == b'POST' or self.type == httpParserTypes.RESPONSE_PARSER):
                if not self.body:
                    self.body = b''

                if b'content-length' in self.headers:
                    self.state = httpParserStates.RCVING_BODY
                    self.body += raw
                    if self.body and \
                            len(self.body) >= int(self.headers[b'content-length'][1]):
                        self.state = httpParserStates.COMPLETE
                elif self.is_chunked_encoded_response():
                    if not self.chunk_parser:
                        self.chunk_parser = ChunkParser()
                    self.chunk_parser.parse(raw)
                    if self.chunk_parser.state == chunkParserStates.COMPLETE:
                        self.body = self.chunk_parser.body
                        self.state = httpParserStates.COMPLETE

                more, raw = False, b''
            else:
                more, raw = self.process(raw)
        self.buffer = raw

    def process(self, raw: bytes) -> Tuple[bool, bytes]:
        """Returns False when no CRLF could be found in received bytes."""
        line, raw = HttpParser.find_line(raw)
        if line is None:
            return False, raw

        if self.state == httpParserStates.INITIALIZED:
            self.process_line(line)
            self.state = httpParserStates.LINE_RCVD
        elif self.state in (httpParserStates.LINE_RCVD, httpParserStates.RCVING_HEADERS):
            if self.state == httpParserStates.LINE_RCVD:
                # LINE_RCVD state is equivalent to RCVING_HEADERS
                self.state = httpParserStates.RCVING_HEADERS
            if line.strip() == b'':  # Blank line received.
                self.state = httpParserStates.HEADERS_COMPLETE
            else:
                self.process_header(line)

        # When connect request is received without a following host header
        # See
        # `TestHttpParser.test_connect_request_without_host_header_request_parse`
        # for details
        if self.state == httpParserStates.LINE_RCVD and \
                self.type == httpParserTypes.RESPONSE_PARSER and \
                raw == CRLF:
            self.state = httpParserStates.COMPLETE
        # When raw request has ended with \r\n\r\n and no more http headers are expected
        # See `TestHttpParser.test_request_parse_without_content_length` and
        # `TestHttpParser.test_response_parse_without_content_length` for details
        elif self.state == httpParserStates.HEADERS_COMPLETE and \
                self.type == httpParserTypes.REQUEST_PARSER and \
                self.method != b'POST' and \
                self.bytes.endswith(CRLF * 2):
            self.state = httpParserStates.COMPLETE
        elif self.state == httpParserStates.HEADERS_COMPLETE and \
                self.type == httpParserTypes.REQUEST_PARSER and \
                self.method == b'POST' and \
                (b'content-length' not in self.headers or
                 (b'content-length' in self.headers and
                  int(self.headers[b'content-length'][1]) == 0)) and \
                self.bytes.endswith(CRLF * 2):
            self.state = httpParserStates.COMPLETE

        return len(raw) > 0, raw

    def process_line(self, raw: bytes) -> None:
        line = raw.split(WHITESPACE)
        if self.type == httpParserTypes.REQUEST_PARSER:
            self.method = line[0].upper()
            self.url = urlparse.urlsplit(line[1])
            self.version = line[2]
        else:
            self.version = line[0]
            self.code = line[1]
            self.reason = b' '.join(line[2:])
        self.set_host_port()

    def process_header(self, raw: bytes) -> None:
        parts = raw.split(COLON)
        key = parts[0].strip()
        value = COLON.join(parts[1:]).strip()
        self.add_headers([(key, value)])

    def build_url(self) -> bytes:
        if not self.url:
            return b'/None'

        url = self.url.path
        if url == b'':
            url = b'/'
        if not self.url.query == b'':
            url += b'?' + self.url.query
        if not self.url.fragment == b'':
            url += b'#' + self.url.fragment
        return url

    def build(self, disable_headers: Optional[List[bytes]] = None) -> bytes:
        assert self.method and self.version
        if disable_headers is None:
            disable_headers = DEFAULT_DISABLE_HEADERS
        return HttpParser.build_request(
            self.method, self.build_url(), self.version,
            headers={} if not self.headers else {self.headers[k][0]: self.headers[k][1] for k in self.headers if
                                                 k.lower() not in disable_headers},
            body=self.body
        )

    @staticmethod
    def build_request(method: bytes, url: bytes, protocol_version: bytes,
                      headers: Optional[Dict[bytes, bytes]] = None,
                      body: Optional[bytes] = None) -> bytes:
        if headers is None:
            headers = {}
        return HttpParser.build_pkt([method, url, protocol_version], headers, body)

    @staticmethod
    def build_response(status_code: int,
                       protocol_version: bytes = b'HTTP/1.1',
                       reason: Optional[bytes] = None,
                       headers: Optional[Dict[bytes, bytes]] = None,
                       body: Optional[bytes] = None) -> bytes:
        line = [protocol_version, bytes_(str(status_code))]
        if reason:
            line.append(reason)
        if headers is None:
            headers = {}
        if body is not None and not any(k.lower() == b'content-length' for k in headers):
            headers[b'Content-Length'] = bytes_(str(len(body)))
        return HttpParser.build_pkt(line, headers, body)

    @staticmethod
    def build_pkt(line: List[bytes],
                  headers: Optional[Dict[bytes, bytes]] = None,
                  body: Optional[bytes] = None) -> bytes:
        req = WHITESPACE.join(line) + CRLF
        if headers is not None:
            for k in headers:
                req += HttpParser.build_header(k, headers[k]) + CRLF
        req += CRLF
        if body:
            req += body
        return req

    @staticmethod
    def build_header(k: bytes, v: bytes) -> bytes:
        return k + COLON + WHITESPACE + v

    @staticmethod
    def find_line(raw: bytes) -> Tuple[Optional[bytes], bytes]:
        """Finds first line of request ending in CRLF.

        If no CRLF is found, line is None.
        Also returns pending buffer after received line of request."""
        pos = raw.find(CRLF)
        if pos == -1:
            return None, raw
        line = raw[:pos]
        rest = raw[pos + len(CRLF):]
        return line, rest

    ##########################################################################
    # HttpParser was originally written to parse the incoming raw Http requests.
    # Since request / response objects passed to HttpProtocolBasePlugin methods
    # are also HttpParser objects, methods below were added to simplify developer API.
    ##########################################################################

    def has_upstream_server(self) -> bool:
        """Host field SHOULD be None for incoming local WebServer requests."""
        return True if self.host is not None else False


class HttpProtocolException(Exception):
    """Top level HttpProtocolException exception class.

    All exceptions raised during execution of Http request lifecycle MUST
    inherit HttpProtocolException base class. Implement response() method
    to optionally return custom response to client."""

    def response(self, request: HttpParser) -> Optional[bytes]:
        pass  # pragma: no cover


class HttpRequestRejected(HttpProtocolException):
    """Generic exception that can be used to reject the client requests.

    Connections can either be dropped/closed or optionally an
    HTTP status code can be returned."""

    def __init__(self,
                 status_code: Optional[int] = None,
                 reason: Optional[bytes] = None,
                 body: Optional[bytes] = None):
        super().__init__()
        self.status_code: Optional[int] = status_code
        self.reason: Optional[bytes] = reason
        self.body: Optional[bytes] = body

    def response(self, _request: HttpParser) -> Optional[bytes]:
        pkt = []
        if self.status_code is not None:
            line = b'HTTP/1.1 ' + bytes_(str(self.status_code))
            if self.reason:
                line += b' ' + self.reason
            pkt.append(line)
            pkt.append(PROXY_AGENT_HEADER)
        if self.body:
            pkt.append(b'Content-Length: ' + bytes_(str(len(self.body))))
            pkt.append(CRLF)
            pkt.append(self.body)
        else:
            if len(pkt) > 0:
                pkt.append(CRLF)
        return CRLF.join(pkt) if len(pkt) > 0 else None


class HttpProtocolBasePlugin(ABC):
    """Base HttpProtocolHandler Plugin class.

    Implement various lifecycle event methods to customize behavior."""

    def __init__(
            self,
            config: HttpProtocolConfig,
            client: TcpClientConnection,
            request: HttpParser):
        self.config: HttpProtocolConfig = config
        self.client: TcpClientConnection = client
        self.request: HttpParser = request
        super().__init__()

    def name(self) -> str:
        """A unique name for your plugin.

        Defaults to name of the class. This helps plugin developers to directly
        access a specific plugin by its name."""
        return self.__class__.__name__

    @abstractmethod
    def get_descriptors(
            self) -> Tuple[List[socket.socket], List[socket.socket], List[socket.socket]]:
        return [], [], []  # pragma: no cover

    @abstractmethod
    def flush_to_descriptors(self, w: List[socket.socket]) -> bool:
        pass  # pragma: no cover

    @abstractmethod
    def read_from_descriptors(self, r: List[socket.socket]) -> bool:
        pass  # pragma: no cover

    @abstractmethod
    def on_client_data(self, raw: bytes) -> Optional[bytes]:
        return raw  # pragma: no cover

    @abstractmethod
    def on_request_complete(self) -> Union[socket.socket, bool]:
        """Called right after client request parser has reached COMPLETE state."""
        pass  # pragma: no cover

    @abstractmethod
    def handle_response_chunk(self, chunk: bytes) -> bytes:
        """Handle data chunks as received from the server.

        Return optionally modified chunk to return back to client."""
        return chunk  # pragma: no cover

    @abstractmethod
    def access_log(self) -> None:
        pass  # pragma: no cover

    @abstractmethod
    def on_client_connection_close(self) -> None:
        pass  # pragma: no cover


class ProxyConnectionFailed(HttpProtocolException):
    """Exception raised when HttpProxyPlugin is unable to establish connection to upstream server."""

    RESPONSE_PKT = HttpParser.build_response(
        502, reason=b'Bad Gateway',
        headers={PROXY_AGENT_HEADER_KEY: PROXY_AGENT_HEADER_VALUE,
                 b'Connection': b'close'},
        body=b'Bad Gateway'
    )

    def __init__(self, host: str, port: int, reason: str):
        self.host: str = host
        self.port: int = port
        self.reason: str = reason

    def response(self, _request: HttpParser) -> bytes:
        return self.RESPONSE_PKT

    def __str__(self) -> str:
        return '<ProxyConnectionFailed - %s:%s - %s>' % (
            self.host, self.port, self.reason)


class ProxyAuthenticationFailed(HttpProtocolException):
    """Exception raised when Http Proxy auth is enabled and
    incoming request doesn't present necessary credentials."""

    RESPONSE_PKT = HttpParser.build_response(
        407, reason=b'Proxy Authentication Required',
        headers={PROXY_AGENT_HEADER_KEY: PROXY_AGENT_HEADER_VALUE,
                 b'Connection': b'close',
                 b'Proxy-Authenticate': b'Basic'},
        body=b'Proxy Authentication Required')

    def response(self, _request: HttpParser) -> bytes:
        return self.RESPONSE_PKT


class HttpProxyBasePlugin(ABC):
    """Base HttpProxyPlugin Plugin class.

    Implement various lifecycle event methods to customize behavior."""

    def __init__(
            self,
            config: HttpProtocolConfig,
            client: TcpClientConnection,
            request: HttpParser):
        self.config = config
        self.client = client
        self.request = request

    def name(self) -> str:
        """A unique name for your plugin.

        Defaults to name of the class. This helps plugin developers to directly
        access a specific plugin by its name."""
        return self.__class__.__name__

    @abstractmethod
    def before_upstream_connection(self) -> None:
        """Handler called just before Proxy upstream connection is established.

        Raise HttpRequestRejected to drop the connection."""
        pass  # pragma: no cover

    @abstractmethod
    def on_upstream_connection(self) -> None:
        """Handler called right after upstream connection has been established."""
        pass  # pragma: no cover

    @abstractmethod
    def handle_upstream_response(self, raw: bytes) -> bytes:
        """Handled called right after reading response from upstream server and
        before queuing that response to client.

        Optionally return modified response to queue for client."""
        return raw  # pragma: no cover

    @abstractmethod
    def on_upstream_connection_close(self) -> None:
        """Handler called right after upstream connection has been closed."""
        pass  # pragma: no cover


class HttpProxyPlugin(HttpProtocolBasePlugin):
    """HttpProtocolHandler plugin which implements HttpProxy specifications."""

    PROXY_TUNNEL_ESTABLISHED_RESPONSE_PKT = HttpParser.build_response(
        200, reason=b'Connection established'
    )

    # Used to synchronize with other HttpProxyPlugin instances while
    # generating certificates
    lock = threading.Lock()

    def __init__(
            self,
            config: HttpProtocolConfig,
            client: TcpClientConnection,
            request: HttpParser):
        super().__init__(config, client, request)
        self.server: Optional[TcpServerConnection] = None
        self.response: HttpParser = HttpParser(httpParserTypes.RESPONSE_PARSER)

        self.plugins: Dict[str, HttpProxyBasePlugin] = {}
        if b'HttpProxyBasePlugin' in self.config.plugins:
            for klass in self.config.plugins[b'HttpProxyBasePlugin']:
                instance = klass(self.config, self.client, self.request)
                self.plugins[instance.name()] = instance

    def get_descriptors(
            self) -> Tuple[List[socket.socket], List[socket.socket], List[socket.socket]]:
        if not self.request.has_upstream_server():
            return [], [], []

        r: List[socket.socket] = []
        w: List[socket.socket] = []
        if self.server and not self.server.closed and self.server.conn:
            r.append(self.server.conn)
        if self.server and not self.server.closed and self.server.has_buffer() and self.server.conn:
            w.append(self.server.conn)
        return r, w, []

    def flush_to_descriptors(self, w: List[socket.socket]) -> bool:
        if self.request.has_upstream_server() and \
                self.server and not self.server.closed and self.server.conn in w:
            logger.debug('Server is ready for writes, flushing server buffer')
            try:
                self.server.flush()
            except BrokenPipeError:
                logger.error(
                    'BrokenPipeError when flushing buffer for server')
                return True
        return False

    def read_from_descriptors(self, r: List[socket.socket]) -> bool:
        if self.request.has_upstream_server(
        ) and self.server and not self.server.closed and self.server.conn in r:
            logger.debug('Server is ready for reads, reading')
            raw = self.server.recv(self.config.server_recvbuf_size)
            # self.last_activity = HttpProtocolHandler.now()
            if not raw:
                logger.debug('Server closed connection, tearing down...')
                return True

            for plugin in self.plugins.values():
                raw = plugin.handle_upstream_response(raw)

            # parse incoming response packet
            # only for non-https requests
            if not self.request.method == b'CONNECT':
                self.response.parse(raw)
            else:
                self.response.total_size += len(raw)
            # queue raw data for client
            self.client.queue(raw)
        return False

    def on_client_connection_close(self) -> None:
        if self.request.has_upstream_server() and self.server:
            logger.debug(
                'Closed server connection with pending server buffer size %d bytes' %
                self.server.buffer_size())
            if not self.server.closed:
                # Invoke plugin.on_upstream_connection_close
                for plugin in self.plugins.values():
                    plugin.on_upstream_connection_close()
                self.server.close()

    def handle_response_chunk(self, chunk: bytes) -> bytes:
        return chunk

    def on_client_data(self, raw: bytes) -> Optional[bytes]:
        if not self.request.has_upstream_server():
            return raw

        if self.server and not self.server.closed:
            self.server.queue(raw)
            return None
        else:
            return raw

    def generate_upstream_certificate(self) -> Optional[str]:
        if self.config.ca_cert_dir and self.config.ca_signing_key_file and \
                self.config.ca_cert_file and self.config.ca_key_file:
            with self.lock:
                cert_file_path = os.path.join(
                    self.config.ca_cert_dir,
                    '%s.pem' %
                    text_(
                        self.request.host))
                if not os.path.isfile(cert_file_path):
                    logger.debug('Generating certificates %s', cert_file_path)
                    # TODO: Use ssl.get_server_certificate to populate generated certificate metadata
                    # Currently we only set CN=example.org on the generated
                    # certificates.
                    gen_cert = subprocess.Popen(
                        ['/usr/bin/openssl', 'req', '-new', '-key', self.config.ca_signing_key_file, '-subj',
                         '/CN=%s' % text_(self.request.host)],
                        stdout=subprocess.PIPE,
                        stderr=subprocess.PIPE)
                    sign_cert = subprocess.Popen(
                        ['/usr/bin/openssl', 'x509', '-req', '-days', '365', '-CA', self.config.ca_cert_file, '-CAkey',
                         self.config.ca_key_file, '-set_serial', str(int(time.time() * 1000)), '-out', cert_file_path],
                        stdin=gen_cert.stdout,
                        stderr=subprocess.PIPE)
                    # TODO: Ensure sign_cert success.
                    sign_cert.communicate(timeout=10)
                return cert_file_path
        else:
            return None

    def on_request_complete(self) -> Union[socket.socket, bool]:
        if not self.request.has_upstream_server():
            return False

        # Note: can raise HttpRequestRejected exception
        for plugin in self.plugins.values():
            plugin.before_upstream_connection()

        self.authenticate()
        self.connect_upstream()

        for plugin in self.plugins.values():
            plugin.on_upstream_connection()

        # for http connect methods (https requests)
        # queue appropriate response for client
        # notifying about established connection
        if self.request.method == b'CONNECT':
            self.client.queue(
                HttpProxyPlugin.PROXY_TUNNEL_ESTABLISHED_RESPONSE_PKT)
            # If interception is enabled, generate server certificates
            if self.config.ca_key_file and self.config.ca_cert_file and self.config.ca_signing_key_file:
                # Flush client buffer before wrapping, but is client ready for
                # writes?
                self.client.flush()
                generated_cert = self.generate_upstream_certificate()
                if generated_cert:
                    # If client is communicating over https,
                    # self.client.conn has already been wrapped before.
                    # We could unwrap, but then we can't maintain our https
                    # connection to the client. Below we handle the scenario
                    # when client is communicating to proxy.py using http.
                    if not (self.config.keyfile and self.config.certfile) and \
                            self.server and isinstance(self.server.conn, socket.socket):
                        self.client.conn = ssl.wrap_socket(self.client.conn,
                                                           server_side=True,
                                                           keyfile=self.config.ca_signing_key_file,
                                                           certfile=generated_cert)
                        # Wrap our connection to upstream server connection
                        ctx = ssl.create_default_context(
                            ssl.Purpose.SERVER_AUTH)
                        ctx.options |= ssl.OP_NO_SSLv2 | ssl.OP_NO_SSLv3 | ssl.OP_NO_TLSv1 | ssl.OP_NO_TLSv1_1
                        self.server.conn = ctx.wrap_socket(
                            self.server.conn, server_hostname=text_(
                                self.request.host))
                        logger.info(
                            'TLS interception using %s', generated_cert)
                        return self.client.conn
        # for general http requests, re-build request packet
        # and queue for the server with appropriate headers
        elif self.server:
            # - proxy-connection header is a mistake, it doesn't seem to be
            #   officially documented in any specification, drop it.
            # - proxy-authorization is of no use for upstream, remove it.
            self.request.del_headers(
                [b'proxy-authorization', b'proxy-connection'])
            # - For HTTP/1.0, connection header defaults to close
            # - For HTTP/1.1, connection header defaults to keep-alive
            # Respect headers sent by client instead of manipulating
            # Connection or Keep-Alive header.  However, note that per
            # https://developer.mozilla.org/en-US/docs/Web/HTTP/Headers/Connection
            # connection headers are meant for communication between client and
            # first intercepting proxy.
            self.request.add_headers([(b'Via', b'1.1 proxy.py v%s' % version)])
            # Disable args.disable_headers before dispatching to upstream
            self.server.queue(
                self.request.build(
                    disable_headers=self.config.disable_headers))
        return False

    def access_log(self) -> None:
        if not self.request.has_upstream_server():
            return

        host, port = self.server.addr if self.server else (None, None)
        if self.request.method == b'CONNECT':
            logger.info(
                '%s:%s - %s %s:%s - %s bytes' %
                (self.client.addr[0],
                 self.client.addr[1],
                 text_(
                     self.request.method),
                 text_(host),
                 text_(port),
                 self.response.total_size))
        elif self.request.method:
            logger.info(
                '%s:%s - %s %s:%s%s - %s %s - %s bytes' %
                (self.client.addr[0], self.client.addr[1], text_(
                    self.request.method), text_(host), port, text_(
                    self.request.build_url()), text_(
                    self.response.code), text_(
                    self.response.reason), self.response.total_size))

    def authenticate(self) -> None:
        if self.config.auth_code:
            if b'proxy-authorization' not in self.request.headers or \
                    self.request.headers[b'proxy-authorization'][1] != self.config.auth_code:
                raise ProxyAuthenticationFailed()

    def connect_upstream(self) -> None:
        host, port = self.request.host, self.request.port
        if host and port:
            self.server = TcpServerConnection(text_(host), port)
            try:
                logger.debug(
                    'Connecting to upstream %s:%s' %
                    (text_(host), port))
                self.server.connect()
                logger.debug(
                    'Connected to upstream %s:%s' %
                    (text_(host), port))
            except Exception as e:  # TimeoutError, socket.gaierror
                self.server.closed = True
                raise ProxyConnectionFailed(text_(host), port, repr(e)) from e
        else:
            logger.exception('Both host and port must exist')
            raise HttpProtocolException()


class HttpWebServerRoutePlugin(ABC):
    """Web Server Route Plugin."""

    def __init__(
            self,
            config: HttpProtocolConfig,
            client: TcpClientConnection):
        self.config = config
        self.client = client

    def routes(self) -> List[Tuple[int, bytes]]:
        """Return List(protocol, path) that this plugin handles."""
        raise NotImplementedError()

    def handle_request(self, request: HttpParser) -> None:
        """Handle the request and serve response."""
        raise NotImplementedError()


def route(path: bytes, protocols: Optional[List[int]] = None) -> \
        Callable[[Callable[[HttpParser], bytes]], Type[HttpWebServerRoutePlugin]]:
    def decorator(func: Callable[[HttpParser], bytes]) -> Type[HttpWebServerRoutePlugin]:
        class HttpWebServerRouteHandler(HttpWebServerRoutePlugin):
            @staticmethod
            def name() -> str:
                return func.__name__

            def routes(self) -> List[Tuple[int, bytes]]:
                p = protocols
                if p is None:
                    p = [httpProtocolTypes.HTTP, httpProtocolTypes.HTTPS]
                return [(protocol, path) for protocol in p]

            def handle_request(self, request: HttpParser) -> None:
                self.client.queue(func(request))
                self.client.flush()
        return HttpWebServerRouteHandler
    return decorator


class HttpWebServerPacFilePlugin(HttpWebServerRoutePlugin):

    def __init__(
            self,
            config: HttpProtocolConfig,
            client: TcpClientConnection):
        super().__init__(config, client)
        self.pac_file_response: Optional[bytes] = None
        self.cache_pac_file_response()

    def routes(self) -> List[Tuple[int, bytes]]:
        if self.config.pac_file_url_path:
            return [(httpProtocolTypes.HTTP, bytes_(self.config.pac_file_url_path))]
        return []

    def handle_request(self, request: HttpParser) -> None:
        if self.config.pac_file and self.pac_file_response:
            self.client.queue(self.pac_file_response)
            self.client.flush()

    def cache_pac_file_response(self) -> None:
        if self.config.pac_file:
            try:
                with open(self.config.pac_file, 'rb') as f:
                    logger.debug('Will serve pac file from disk')
                    content = f.read()
            except IOError:
                logger.debug('Will serve pac file content from buffer')
                content = bytes_(self.config.pac_file)
            self.pac_file_response = HttpParser.build_response(
                200, reason=b'OK', headers={
                    b'Content-Type': b'application/x-ns-proxy-autoconfig',
                    b'Connection': b'close'
                }, body=content
            )


class HttpWebServerPlugin(HttpProtocolBasePlugin):
    """HttpProtocolHandler plugin which handles incoming requests to local webserver."""

    DEFAULT_404_RESPONSE = HttpParser.build_response(
        404, reason=b'NOT FOUND',
        headers={b'Server': PROXY_AGENT_HEADER_VALUE,
                 b'Connection': b'close'}
    )

    def __init__(
            self,
            config: HttpProtocolConfig,
            client: TcpClientConnection,
            request: HttpParser):
        super().__init__(config, client, request)

        self.routes: Dict[int, Dict[bytes, HttpWebServerRoutePlugin]] = {
            httpProtocolTypes.HTTP: {},
            httpProtocolTypes.HTTPS: {},
        }

        if b'HttpWebServerRoutePlugin' in self.config.plugins:
            for klass in self.config.plugins[b'HttpWebServerRoutePlugin']:
                instance = klass(self.config, self.client)
                for (protocol, path) in instance.routes():
                    self.routes[protocol][path] = instance

    def on_request_complete(self) -> Union[socket.socket, bool]:
        if self.request.has_upstream_server():
            return False

        url = self.request.build_url()

        # Routing
        if self.request.method != b'CONNECT':
            registered_routes = self.routes[httpProtocolTypes.HTTP]
        else:
            registered_routes = self.routes[httpProtocolTypes.HTTPS]
        for route_ in registered_routes:
            if url == route_:
                registered_routes[route_].handle_request(self.request)
                # But is client ready for flush?
                self.client.flush()
                return True

        # Catch all unhandled web server requests, return 404
        self.client.queue(self.DEFAULT_404_RESPONSE)
        # But is client ready for flush?
        self.client.flush()
        return True

    def access_log(self) -> None:
        if self.request.has_upstream_server():
            return
        logger.info(
            '%s:%s - %s %s' %
            (self.client.addr[0], self.client.addr[1], text_(
                self.request.method), text_(
                self.request.build_url())))

    def flush_to_descriptors(self, w: List[socket.socket]) -> bool:
        pass

    def read_from_descriptors(self, r: List[socket.socket]) -> bool:
        pass

    def on_client_data(self, raw: bytes) -> Optional[bytes]:
        return raw

    def handle_response_chunk(self, chunk: bytes) -> bytes:
        return chunk

    def on_client_connection_close(self) -> None:
        pass

    def get_descriptors(
            self) -> Tuple[List[socket.socket], List[socket.socket], List[socket.socket]]:
        return [], [], []


class HttpProtocolHandler(threading.Thread):
    """HTTP, HTTPS, HTTP2, WebSockets protocol handler.

    Accepts `Client` connection object and manages HttpProtocolBasePlugin invocations.
    """

    def __init__(self, client: TcpClientConnection,
                 config: Optional[HttpProtocolConfig] = None):
        super().__init__()
        self.start_time: datetime.datetime = self.now()
        self.last_activity: datetime.datetime = self.start_time

        self.client: TcpClientConnection = client
        self.config: HttpProtocolConfig = config if config else HttpProtocolConfig()
        self.request: HttpParser = HttpParser(httpParserTypes.REQUEST_PARSER)

        self.plugins: Dict[str, HttpProtocolBasePlugin] = {}
        if b'HttpProtocolBasePlugin' in self.config.plugins:
            for klass in self.config.plugins[b'HttpProtocolBasePlugin']:
                instance = klass(self.config, self.client, self.request)
                self.plugins[instance.name()] = instance

    @staticmethod
    def now() -> datetime.datetime:
        return datetime.datetime.utcnow()

    def connection_inactive_for(self) -> int:
        return (self.now() - self.last_activity).seconds

    def is_connection_inactive(self) -> bool:
        # TODO: Add input argument option for timeout
        return self.connection_inactive_for() > 30

    def handle_writables(self, writables: List[socket.socket]) -> bool:
        if self.client.conn in writables:
            logger.debug('Client is ready for writes, flushing client buffer')
            try:
                self.client.flush()
            except BrokenPipeError:
                logger.error(
                    'BrokenPipeError when flushing buffer for client')
                return True
        return False

    def handle_readables(self, readables: List[socket.socket]) -> bool:
        if self.client.conn in readables:
            logger.debug('Client is ready for reads, reading')
            client_data = self.client.recv(self.config.client_recvbuf_size)
            self.last_activity = self.now()
            if not client_data:
                logger.debug('Client closed connection, tearing down...')
                self.client.closed = True
                return True

            # HttpProtocolBasePlugin.on_client_data
            plugin_index = 0
            plugins = list(self.plugins.values())
            while plugin_index < len(plugins) and client_data:
                client_data = plugins[plugin_index].on_client_data(client_data)
                plugin_index += 1

            if client_data:
                try:
                    # Parse http request
                    self.request.parse(client_data)
                    if self.request.state == httpParserStates.COMPLETE:
                        # Invoke plugin.on_request_complete
                        for plugin in self.plugins.values():
                            upgraded_sock = plugin.on_request_complete()
                            if isinstance(upgraded_sock, ssl.SSLSocket):
                                logger.debug(
                                    'Updated client conn to %s', upgraded_sock)
                                self.client.conn = upgraded_sock
                                # Update self.client.conn references for all
                                # plugins
                                for plugin_ in self.plugins.values():
                                    if plugin_ != plugin:
                                        plugin_.client.conn = upgraded_sock
                                        logger.debug(
                                            'Upgraded client conn for plugin %s', str(plugin_))
                            elif isinstance(upgraded_sock, bool) and upgraded_sock:
                                return True
                except HttpProtocolException as e:
                    logger.exception(
                        'HttpProtocolException type raised', exc_info=e)
                    response = e.response(self.request)
                    if response:
                        self.client.queue(response)
                        # But is client also ready for writes?
                        self.client.flush()
                    return True
                except Exception as e:
                    raise e
        return False

    def run_once(self) -> bool:
        """Returns True if proxy must teardown."""
        # Prepare list of descriptors
        read_desc: List[socket.socket] = [self.client.conn]
        write_desc: List[socket.socket] = []
        err_desc: List[socket.socket] = []
        if self.client.has_buffer():
            write_desc.append(self.client.conn)

        # HttpProtocolBasePlugin.get_descriptors
        for plugin in self.plugins.values():
            plugin_read_desc, plugin_write_desc, plugin_err_desc = plugin.get_descriptors()
            read_desc += plugin_read_desc
            write_desc += plugin_write_desc
            err_desc += plugin_err_desc

        readables, writables, errored = select.select(
            read_desc, write_desc, err_desc, 1)

        # Flush buffer for ready to write sockets
        teardown = self.handle_writables(writables)
        if teardown:
            return True

        # Invoke plugin.flush_to_descriptors
        for plugin in self.plugins.values():
            teardown = plugin.flush_to_descriptors(writables)
            if teardown:
                return True

        # Read from ready to read sockets
        teardown = self.handle_readables(readables)
        if teardown:
            return True

        # Invoke plugin.read_from_descriptors
        for plugin in self.plugins.values():
            teardown = plugin.read_from_descriptors(readables)
            if teardown:
                return True

        # Teardown if client buffer is empty and connection is inactive
        if self.client.buffer_size() == 0:
            if self.is_connection_inactive():
                logger.debug(
                    'Client buffer is empty and maximum inactivity has reached '
                    'between client and server connection, tearing down...')
                return True

        return False

    def run(self) -> None:
        logger.debug('Proxying connection %r' % self.client.conn)
        try:
            while True:
                teardown = self.run_once()
                if teardown:
                    break
        except KeyboardInterrupt:  # pragma: no cover
            pass
        except Exception as e:
            logger.exception(
                'Exception while handling connection %r with reason %r' %
                (self.client.conn, e))
        finally:
            # Invoke plugin.access_log
            for plugin in self.plugins.values():
                plugin.access_log()

            if not self.client.closed:
                try:
                    self.client.conn.shutdown(socket.SHUT_RDWR)
                    self.client.close()
                except OSError:
                    pass

            # Invoke plugin.on_client_connection_close
            for plugin in self.plugins.values():
                plugin.on_client_connection_close()

            logger.debug(
                'Closed proxy for connection %r '
                'at address %r with pending client buffer size %d bytes' %
                (self.client.conn, self.client.addr, self.client.buffer_size()))


def is_py3() -> bool:
    """Exists only to avoid mocking sys.version_info in tests."""
    return sys.version_info[0] == 3


def set_open_file_limit(soft_limit: int) -> None:
    """Configure open file description soft limit on supported OS."""
    if os.name != 'nt':  # resource module not available on Windows OS
        curr_soft_limit, curr_hard_limit = resource.getrlimit(
            resource.RLIMIT_NOFILE)
        if curr_soft_limit < soft_limit < curr_hard_limit:
            resource.setrlimit(
                resource.RLIMIT_NOFILE, (soft_limit, curr_hard_limit))
            logger.debug(
                'Open file descriptor soft limit set to %d' %
                soft_limit)


def load_plugins(plugins: bytes) -> Dict[bytes, List[type]]:
    """Accepts a comma separated list of Python modules and returns
    a list of respective Python classes."""
    p: Dict[bytes, List[type]] = {
        b'HttpProtocolBasePlugin': [],
        b'HttpProxyBasePlugin': [],
        b'HttpWebServerRoutePlugin': [],
    }
    for plugin in plugins.split(COMMA):
        plugin = plugin.strip()
        if plugin == b'':
            continue
        module_name, klass_name = plugin.rsplit(DOT, 1)
<<<<<<< HEAD
        if module_name == 'proxy':
            klass = getattr(sys.modules[__name__], text_(klass_name))
        else:
            klass = getattr(importlib.import_module(text_(module_name)), text_(klass_name))
        base_klass = inspect.getmro(klass)[1]
=======
        module_name = __name__ if module_name == b'proxy' else text_(module_name)
        module = importlib.import_module(__name__)
        klass = getattr(module, text_(klass_name))
        base_klass = inspect.getmro(klass)[::-1][2:][0]
>>>>>>> 3a5c7800
        p[bytes_(base_klass.__name__)].append(klass)
        logger.info(
            'Loaded %s %s.%s',
            'plugin' if klass.__name__ != 'HttpWebServerRouteHandler' else 'route',
            text_(module_name),
            # HttpWebServerRouteHandler route decorator adds a special staticmethod to return decorated function name
            klass.__name__ if klass.__name__ != 'HttpWebServerRouteHandler' else klass.name())
    return p


def setup_logger(
        log_file: Optional[str] = DEFAULT_LOG_FILE,
        log_level: str = DEFAULT_LOG_LEVEL,
        log_format: str = DEFAULT_LOG_FORMAT) -> None:
    ll = getattr(
        logging,
        {'D': 'DEBUG',
         'I': 'INFO',
         'W': 'WARNING',
         'E': 'ERROR',
         'C': 'CRITICAL'}[log_level.upper()[0]])
    if log_file:
        logging.basicConfig(
            filename=log_file,
            filemode='a',
            level=ll,
            format=log_format)
    else:
        logging.basicConfig(level=ll, format=log_format)


def init_parser() -> argparse.ArgumentParser:
    """Initializes and returns argument parser."""
    parser = argparse.ArgumentParser(
        description='proxy.py v%s' % __version__,
        epilog='Proxy.py not working? Report at: %s/issues/new' % __homepage__
    )
    # Argument names are ordered alphabetically.
    parser.add_argument(
        '--backlog',
        type=int,
        default=DEFAULT_BACKLOG,
        help='Default: 100. Maximum number of pending connections to proxy server')
    parser.add_argument(
        '--basic-auth',
        type=str,
        default=DEFAULT_BASIC_AUTH,
        help='Default: No authentication. Specify colon separated user:password '
             'to enable basic authentication.')
    parser.add_argument(
        '--ca-key-file',
        type=str,
        default=None,
        help='Default: None. CA key to use for signing dynamically generated '
             'HTTPS certificates.  If used, must also pass --ca-cert-file and --ca-signing-key-file'
    )
    parser.add_argument(
        '--ca-cert-dir',
        type=str,
        default=None,
        help='Default: ~/.proxy.py. Directory to store dynamically generated certificates. '
             'Also see --ca-key-file, --ca-cert-file and --ca-signing-key-file'
    )
    parser.add_argument(
        '--ca-cert-file',
        type=str,
        default=None,
        help='Default: None. Signing certificate to use for signing dynamically generated '
             'HTTPS certificates.  If used, must also pass --ca-key-file and --ca-signing-key-file'
    )
    parser.add_argument(
        '--ca-signing-key-file',
        type=str,
        default=None,
        help='Default: None. CA signing key to use for dynamic generation of '
             'HTTPS certificates.  If used, must also pass --ca-key-file and --ca-cert-file'
    )
    parser.add_argument(
        '--cert-file',
        type=str,
        default=None,
        help='Default: None. Server certificate to enable end-to-end TLS encryption with clients. '
             'If used, must also pass --key-file.'
    )
    parser.add_argument(
        '--client-recvbuf-size',
        type=int,
        default=DEFAULT_CLIENT_RECVBUF_SIZE,
        help='Default: 1 MB. Maximum amount of data received from the '
             'client in a single recv() operation. Bump this '
             'value for faster uploads at the expense of '
             'increased RAM.')
    parser.add_argument(
        '--disable-headers',
        type=str,
        default=COMMA.join(DEFAULT_DISABLE_HEADERS),
        help='Default: None.  Comma separated list of headers to remove before '
             'dispatching client request to upstream server.')
    parser.add_argument(
        '--disable-http-proxy',
        action='store_true',
        default=DEFAULT_DISABLE_HTTP_PROXY,
        help='Default: False.  Whether to disable proxy.HttpProxyPlugin.')
    parser.add_argument(
        '--enable-web-server',
        action='store_true',
        default=DEFAULT_ENABLE_WEB_SERVER,
        help='Default: False.  Whether to enable proxy.HttpWebServerPlugin.')
    parser.add_argument('--hostname',
                        type=str,
                        default=str(DEFAULT_IPV6_HOSTNAME),
                        help='Default: ::1. Server IP address.')
    parser.add_argument(
        '--key-file',
        type=str,
        default=None,
        help='Default: None. Server key file to enable end-to-end TLS encryption with clients. '
             'If used, must also pass --cert-file.'
    )
    parser.add_argument(
        '--log-level',
        type=str,
        default=DEFAULT_LOG_LEVEL,
        help='Valid options: DEBUG, INFO (default), WARNING, ERROR, CRITICAL. '
             'Both upper and lowercase values are allowed. '
             'You may also simply use the leading character e.g. --log-level d')
    parser.add_argument('--log-file', type=str, default=DEFAULT_LOG_FILE,
                        help='Default: sys.stdout. Log file destination.')
    parser.add_argument('--log-format', type=str, default=DEFAULT_LOG_FORMAT,
                        help='Log format for Python logger.')
    parser.add_argument('--num-workers', type=int, default=DEFAULT_NUM_WORKERS,
                        help='Defaults to number of CPU cores.')
    parser.add_argument(
        '--open-file-limit',
        type=int,
        default=DEFAULT_OPEN_FILE_LIMIT,
        help='Default: 1024. Maximum number of files (TCP connections) '
             'that proxy.py can open concurrently.')
    parser.add_argument(
        '--pac-file',
        type=str,
        default=DEFAULT_PAC_FILE,
        help='A file (Proxy Auto Configuration) or string to serve when '
             'the server receives a direct file request. '
             'Using this option enables proxy.HttpWebServerPlugin.')
    parser.add_argument(
        '--pac-file-url-path',
        type=str,
        default=text_(DEFAULT_PAC_FILE_URL_PATH),
        help='Default: %s. Web server path to serve the PAC file.' %
             text_(DEFAULT_PAC_FILE_URL_PATH))
    parser.add_argument(
        '--pid-file',
        type=str,
        default=DEFAULT_PID_FILE,
        help='Default: None. Save parent process ID to a file.')
    parser.add_argument(
        '--plugins',
        type=str,
        default=DEFAULT_PLUGINS,
        help='Comma separated plugins')
    parser.add_argument('--port', type=int, default=DEFAULT_PORT,
                        help='Default: 8899. Server port.')
    parser.add_argument(
        '--server-recvbuf-size',
        type=int,
        default=DEFAULT_SERVER_RECVBUF_SIZE,
        help='Default: 1 MB. Maximum amount of data received from the '
             'server in a single recv() operation. Bump this '
             'value for faster downloads at the expense of '
             'increased RAM.')
    parser.add_argument(
        '--version',
        '-v',
        action='store_true',
        default=DEFAULT_VERSION,
        help='Prints proxy.py version.')
    return parser


def main(input_args: List[str]) -> None:
    if not is_py3() and not UNDER_TEST:
        print(
            'DEPRECATION: "develop" branch no longer supports Python 2.7.  Kindly upgrade to Python 3+. '
            'If for some reasons you cannot upgrade, consider using "master" branch or simply '
            '"pip install proxy.py".'
            '\n\n'
            'DEPRECATION: Python 2.7 will reach the end of its life on January 1st, 2020. '
            'Please upgrade your Python as Python 2.7 won\'t be maintained after that date. '
            'A future version of pip will drop support for Python 2.7.')
        sys.exit(0)

    args = init_parser().parse_args(input_args)

    if args.version:
        print(text_(version))
        sys.exit(0)

    if (args.cert_file and args.key_file) and \
            (args.ca_key_file and args.ca_cert_file and args.ca_signing_key_file):
        print('HTTPS interception not supported when proxy.py is serving over HTTPS')
        sys.exit(0)

    try:
        setup_logger(args.log_file, args.log_level, args.log_format)
        set_open_file_limit(args.open_file_limit)

        auth_code = None
        if args.basic_auth:
            auth_code = b'Basic %s' % base64.b64encode(bytes_(args.basic_auth))

        config = HttpProtocolConfig(
            auth_code=auth_code,
            server_recvbuf_size=args.server_recvbuf_size,
            client_recvbuf_size=args.client_recvbuf_size,
            pac_file=bytes_(args.pac_file),
            pac_file_url_path=bytes_(args.pac_file_url_path),
            disable_headers=[
                header.lower() for header in bytes_(
                    args.disable_headers).split(COMMA) if header.strip() != b''],
            certfile=args.cert_file,
            keyfile=args.key_file,
            ca_cert_dir=args.ca_cert_dir,
            ca_key_file=args.ca_key_file,
            ca_cert_file=args.ca_cert_file,
            ca_signing_key_file=args.ca_signing_key_file,
            hostname=ipaddress.ip_address(args.hostname),
            port=args.port,
            backlog=args.backlog,
            num_workers=args.num_workers if args.num_workers > 0 else multiprocessing.cpu_count())

        default_plugins = ''
        if not args.disable_http_proxy:
            default_plugins += 'proxy.HttpProxyPlugin,'
        if args.enable_web_server or config.pac_file is not None:
            default_plugins += 'proxy.HttpWebServerPlugin,'
        if config.pac_file is not None:
            default_plugins += 'proxy.HttpWebServerPacFilePlugin,'

        config.plugins = load_plugins(
            bytes_(
                '%s%s' %
                (default_plugins, args.plugins)))

        server = MultiCoreRequestDispatcher(config=config)
        if args.pid_file:
            with open(args.pid_file, 'wb') as pid_file:
                pid_file.write(bytes_(str(os.getpid())))
        server.run()
    except KeyboardInterrupt:  # pragma: no cover
        pass
    finally:
        if args.pid_file:
            if os.path.exists(args.pid_file):
                os.remove(args.pid_file)


if __name__ == '__main__':
    main(sys.argv[1:])  # pragma: no cover<|MERGE_RESOLUTION|>--- conflicted
+++ resolved
@@ -1604,18 +1604,11 @@
         if plugin == b'':
             continue
         module_name, klass_name = plugin.rsplit(DOT, 1)
-<<<<<<< HEAD
         if module_name == 'proxy':
             klass = getattr(sys.modules[__name__], text_(klass_name))
         else:
             klass = getattr(importlib.import_module(text_(module_name)), text_(klass_name))
         base_klass = inspect.getmro(klass)[1]
-=======
-        module_name = __name__ if module_name == b'proxy' else text_(module_name)
-        module = importlib.import_module(__name__)
-        klass = getattr(module, text_(klass_name))
-        base_klass = inspect.getmro(klass)[::-1][2:][0]
->>>>>>> 3a5c7800
         p[bytes_(base_klass.__name__)].append(klass)
         logger.info(
             'Loaded %s %s.%s',
