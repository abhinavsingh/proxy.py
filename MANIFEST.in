<<<<<<< HEAD
include LICENSE
include README.md
exclude ProxyPy.png
exclude Dashboard.png
exclude shortlink.gif
=======
global-exclude *.png *.gif
>>>>>>> ca43fd5d
prune dashboard
prune menubar<|MERGE_RESOLUTION|>--- conflicted
+++ resolved
@@ -1,11 +1,5 @@
-<<<<<<< HEAD
-include LICENSE
-include README.md
 exclude ProxyPy.png
 exclude Dashboard.png
 exclude shortlink.gif
-=======
-global-exclude *.png *.gif
->>>>>>> ca43fd5d
 prune dashboard
 prune menubar