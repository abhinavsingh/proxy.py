import base58
import base64
import json
import logging
import os
import random
import re
import struct
import time
from datetime import datetime
from hashlib import sha256
from typing import NamedTuple, Optional, Union, Dict, Tuple
from enum import Enum

import rlp
from base58 import b58decode, b58encode
from construct import Bytes, Int8ul, Int32ul, Int64ul
from construct import Struct as cStruct
from eth_keys import keys as eth_keys
import eth_utils

from sha3 import keccak_256
from web3.auto import w3

from solana.account import Account as SolanaAccount
from solana.blockhash import Blockhash
from solana.rpc.api import Client as SolanaClient, SendTransactionError
from solana.rpc.commitment import Commitment, Confirmed
from solana.rpc.types import TxOpts
from solana.sysvar import *
from solana.transaction import AccountMeta, Transaction, TransactionInstruction
from solana._layouts.system_instructions import SYSTEM_INSTRUCTIONS_LAYOUT
from solana._layouts.system_instructions import InstructionType as SystemInstructionType

from spl.token.constants import ACCOUNT_LEN, ASSOCIATED_TOKEN_PROGRAM_ID, TOKEN_PROGRAM_ID
from spl.token.instructions import get_associated_token_address, create_associated_token_account, transfer2, Transfer2Params

from ..environment import neon_cli, evm_loader_id, ETH_TOKEN_MINT_ID, COLLATERAL_POOL_BASE, read_elf_params
from ..common_neon.utils import get_from_dict
from .eth_proto import Trx
from ..core.acceptor.pool import new_acc_id_glob, acc_list_glob
from ..indexer.sql_dict import POSTGRES_USER, POSTGRES_HOST, POSTGRES_DB, POSTGRES_PASSWORD
import psycopg2

logger = logging.getLogger(__name__)
logger.setLevel(logging.DEBUG)


NEW_USER_AIRDROP_AMOUNT = int(os.environ.get("NEW_USER_AIRDROP_AMOUNT", "0"))
location_bin = ".deploy_contract.bin"
confirmation_check_delay = float(os.environ.get("NEON_CONFIRMATION_CHECK_DELAY", "0.1"))
USE_COMBINED_START_CONTINUE = os.environ.get("USE_COMBINED_START_CONTINUE", "NO") == "YES"
CONTINUE_COUNT_FACTOR = int(os.environ.get("CONTINUE_COUNT_FACTOR", "3"))
TIMEOUT_TO_RELOAD_NEON_CONFIG = int(os.environ.get("TIMEOUT_TO_RELOAD_NEON_CONFIG", "3600"))
MINIMAL_GAS_PRICE=int(os.environ.get("MINIMAL_GAS_PRICE", 1))*10**9

ACCOUNT_SEED_VERSION=b'\1'

COLLATERALL_POOL_MAX=10

EMPTY_STORAGE_TAG=0

sysvarclock = "SysvarC1ock11111111111111111111111111111111"
sysinstruct = "Sysvar1nstructions1111111111111111111111111"
keccakprog = "KeccakSecp256k11111111111111111111111111111"
rentid = "SysvarRent111111111111111111111111111111111"
incinerator = "1nc1nerator11111111111111111111111111111111"
system = "11111111111111111111111111111111"

STORAGE_SIZE = 128 * 1024


class SolanaErrors(Enum):
    AccountNotFound = "Invalid param: could not find account"


ACCOUNT_INFO_LAYOUT = cStruct(
    "type" / Int8ul,
    "ether" / Bytes(20),
    "nonce" / Int8ul,
    "trx_count" / Bytes(8),
    "code_account" / Bytes(32),
    "is_rw_blocked" / Int8ul,
    "rw_blocked_acc" / Bytes(32),
    "eth_token_account" / Bytes(32),
    "ro_blocked_cnt" / Int8ul,
)

CODE_INFO_LAYOUT = cStruct(
    "tag" / Int8ul,
    "owner" / Bytes(20),
    "code_size" / Bytes(4),
)

CREATE_ACCOUNT_LAYOUT = cStruct(
    "lamports" / Int64ul,
    "space" / Int64ul,
    "ether" / Bytes(20),
    "nonce" / Int8ul
)

obligatory_accounts = [
    AccountMeta(pubkey=evm_loader_id, is_signer=False, is_writable=False),
    AccountMeta(pubkey=ETH_TOKEN_MINT_ID, is_signer=False, is_writable=False),
    AccountMeta(pubkey=TOKEN_PROGRAM_ID, is_signer=False, is_writable=False),
    AccountMeta(pubkey=sysvarclock, is_signer=False, is_writable=False),
]

class SQLCost():
    def __init__(self):

        self.conn = psycopg2.connect(
            dbname=POSTGRES_DB,
            user=POSTGRES_USER,
            password=POSTGRES_PASSWORD,
            host=POSTGRES_HOST
        )

        self.conn.set_isolation_level(psycopg2.extensions.ISOLATION_LEVEL_AUTOCOMMIT)
        cur = self.conn.cursor()
        cur.execute('''
                CREATE TABLE IF NOT EXISTS OPERATOR_COST
                (
                    hash char(64),
                    cost bigint,
                    used_gas bigint,
                    sender char(40),
                    to_address char(40) ,
                    sig char(100),
                    status varchar(100),
                    reason varchar(100)
                )'''
                    )

    def close(self):
        self.conn.close()

    def insert(self, hash, cost, used_gas, sender, to_address, sig, status, reason):
        cur = self.conn.cursor()
        cur.execute('''
                INSERT INTO OPERATOR_COST (hash, cost, used_gas, sender, to_address, sig, status, reason)
                VALUES (%s,%s,%s,%s,%s,%s,%s,%s)
            ''',
            (hash, cost, used_gas, sender, to_address, sig, status, reason)
        )

class CostSingleton(object):
    def __new__(cls):
        if not hasattr(cls, 'instance'):
            cls.instance = super(CostSingleton, cls).__new__(cls)
            cls.instance.operator_cost = SQLCost()
        return cls.instance

class PermanentAccounts:
    def __init__(self, client, signer):
        while True:
            with new_acc_id_glob.get_lock():
                try:
                    self.acc_id = acc_list_glob.pop(0)
                except IndexError:
                    self.acc_id = new_acc_id_glob.value
                    new_acc_id_glob.value += 1

            logger.debug("LOCK RESOURCES {}".format(self.acc_id))

            self.operator = signer.public_key()
            self.operator_token = getTokenAddr(self.operator)

            acc_id_bytes = self.acc_id.to_bytes((self.acc_id.bit_length() + 7) // 8, 'big')

            storage_seed = keccak_256(b"storage" + acc_id_bytes).hexdigest()[:32]
            storage_seed = bytes(storage_seed, 'utf8')

            holder_seed = keccak_256(b"holder" + acc_id_bytes).hexdigest()[:32]
            holder_seed = bytes(holder_seed, 'utf8')

            try:
                self.storage, self.holder = create_multiple_accounts_with_seed(
                        client,
                        funding=signer,
                        base=signer,
                        seeds=[storage_seed, holder_seed],
                        sizes=[STORAGE_SIZE, STORAGE_SIZE]
                    )
            except Exception as err:
                logger.warn("Account is locked err({}) id({}) owner({})".format(str(err), self.acc_id, signer.public_key()))
            else:
                break

    def __del__(self):
        logger.debug("FREE RESOURCES {}".format(self.acc_id))
        with new_acc_id_glob.get_lock():
            acc_list_glob.append(self.acc_id)


class TransactionInfo:
    def __init__(self, caller_token, eth_accounts, eth_trx):
        self.eth_trx = eth_trx

        self.caller_token = caller_token
        self.eth_accounts = eth_accounts
        self.nonce = eth_trx.nonce

        hash = keccak_256(eth_trx.unsigned_msg()).digest()
        collateral_pool_index = int().from_bytes(hash[:4], "little") % COLLATERALL_POOL_MAX
        self.collateral_pool_index_buf = collateral_pool_index.to_bytes(4, 'little')
        self.collateral_pool_address = create_collateral_pool_address(collateral_pool_index)


class AccountInfo(NamedTuple):
    ether: eth_keys.PublicKey
    trx_count: int
    code_account: PublicKey

    @staticmethod
    def frombytes(data):
        cont = ACCOUNT_INFO_LAYOUT.parse(data)
        return AccountInfo(cont.ether, cont.trx_count, PublicKey(cont.code_account))


def create_account_layout(lamports, space, ether, nonce):
    return bytes.fromhex("02000000")+CREATE_ACCOUNT_LAYOUT.build(dict(
        lamports=lamports,
        space=space,
        ether=ether,
        nonce=nonce
    ))


def write_holder_layout(nonce, offset, data):
    return (bytes.fromhex('12')+
            nonce.to_bytes(8, byteorder='little')+
            offset.to_bytes(4, byteorder='little')+
            len(data).to_bytes(8, byteorder='little')+
            data)

<<<<<<< HEAD
=======
def get_account_info(client, storage_account):
    opts = {
        "encoding": "base64",
        "commitment": "confirmed",
        "dataSlice": {
            "offset": 0,
            "length": 16,
        }
    }

    result = client._provider.make_request("getAccountInfo", str(storage_account), opts)
    logger.debug("\n{}".format(json.dumps(result, indent=4, sort_keys=True)))

    info = result['result']['value']
    if info is None:
        logger.debug("Can't get information about {}".format(storage_account))
        return None

    data = base64.b64decode(info['data'][0])

    account_tag = data[0]
    lamports = info['lamports']
    owner = info['owner']

    return (account_tag, lamports, owner)

>>>>>>> a8eab638

def accountWithSeed(base, seed, program):
    result = PublicKey(sha256(bytes(base) + bytes(seed) + bytes(program)).digest())
    logger.debug('accountWithSeed %s', str(result))
    return result


def createAccountWithSeedTrx(funding, base, seed, lamports, space, program):
    seed_str = str(seed, 'utf8')
    data = SYSTEM_INSTRUCTIONS_LAYOUT.build(
        dict(
            instruction_type = SystemInstructionType.CREATE_ACCOUNT_WITH_SEED,
            args=dict(
                base=bytes(base),
                seed=dict(length=len(seed_str), chars=seed_str),
                lamports=lamports,
                space=space,
                program_id=bytes(program)
            )
        )
    )
    logger.debug("createAccountWithSeedTrx %s %s %s", type(base), base, data.hex())
    created = accountWithSeed(base, seed, PublicKey(program))
    logger.debug("created %s", created)
    return TransactionInstruction(
        keys=[
            AccountMeta(pubkey=funding, is_signer=True, is_writable=True),
            AccountMeta(pubkey=created, is_signer=False, is_writable=True),
            AccountMeta(pubkey=base, is_signer=True, is_writable=False),
        ],
        program_id=system,
        data=data
    )


def create_collateral_pool_address(collateral_pool_index):
    COLLATERAL_SEED_PREFIX = "collateral_seed_"
    seed = COLLATERAL_SEED_PREFIX + str(collateral_pool_index)
    return accountWithSeed(PublicKey(COLLATERAL_POOL_BASE), str.encode(seed), PublicKey(evm_loader_id))


def create_account_with_seed(client, funding, base, seed, storage_size, eth_trx=None):
    account = accountWithSeed(base.public_key(), seed, PublicKey(evm_loader_id))

    if client.get_balance(account, commitment=Confirmed)['result']['value'] == 0:
        minimum_balance = client.get_minimum_balance_for_rent_exemption(storage_size, commitment=Confirmed)["result"]
        logger.debug("Minimum balance required for account {}".format(minimum_balance))

        trx = Transaction()
        trx.add(createAccountWithSeedTrx(funding.public_key(), base.public_key(), seed, minimum_balance, storage_size, PublicKey(evm_loader_id)))
        send_transaction(client, trx, funding, eth_trx=eth_trx, reason='createAccountWithSeed')

    return account


def create_multiple_accounts_with_seed(client, funding, base, seeds, sizes):
    accounts = []
    trx = Transaction()

    for seed, storage_size in zip(seeds, sizes):
        account = accountWithSeed(base.public_key(), seed, PublicKey(evm_loader_id))
        accounts.append(account)

        minimum_balance = client.get_minimum_balance_for_rent_exemption(storage_size, commitment=Confirmed)["result"]

        account_info = get_account_info(client, account)
        if account_info is None:
            logger.debug("Minimum balance required for account {}".format(minimum_balance))

            trx.add(createAccountWithSeedTrx(funding.public_key(), base.public_key(), seed, minimum_balance, storage_size, PublicKey(evm_loader_id)))
        else:
            (tag, lamports, owner) = account_info
            if lamports < minimum_balance:
                raise Exception("insufficient balance")
            if PublicKey(owner) != PublicKey(evm_loader_id):
                raise Exception("wrong owner")
            if tag != EMPTY_STORAGE_TAG:
                raise Exception("not empty")

    if len(trx.instructions) > 0:
        send_transaction(client, trx, funding)

    return accounts


def make_keccak_instruction_data(check_instruction_index, msg_len, data_start):
    if check_instruction_index > 255 and check_instruction_index < 0:
        raise Exception("Invalid index for instruction - {}".format(check_instruction_index))

    check_count = 1
    eth_address_size = 20
    signature_size = 65
    eth_address_offset = data_start
    signature_offset = eth_address_offset + eth_address_size
    message_data_offset = signature_offset + signature_size

    data = struct.pack("B", check_count)
    data += struct.pack("<H", signature_offset)
    data += struct.pack("B", check_instruction_index)
    data += struct.pack("<H", eth_address_offset)
    data += struct.pack("B", check_instruction_index)
    data += struct.pack("<H", message_data_offset)
    data += struct.pack("<H", msg_len)
    data += struct.pack("B", check_instruction_index)

    return data


class EthereumError(Exception):
    def __init__(self, code, message, data=None):
        self.code = code
        self.message = message
        self.data = data

    def getError(self):
        error = {'code': self.code, 'message': self.message}
        if self.data: error['data'] = self.data
        return error


class EthereumAddress:
    def __init__(self, data, private=None):
        if isinstance(data, str):
            data = bytes(bytearray.fromhex(data[2:]))
        self.data = data
        self.private = private

    @staticmethod
    def random():
        letters = '0123456789abcdef'
        data = bytearray.fromhex(''.join([random.choice(letters) for k in range(64)]))
        pk = eth_keys.PrivateKey(data)
        return EthereumAddress(pk.public_key.to_canonical_address(), pk)

    def __str__(self):
        return '0x'+self.data.hex()

    def __repr__(self):
        return self.__str__()

    def __bytes__(self): return self.data


def emulator(contract, sender, data, value):
    data = data or "none"
    value = value or ""
    return neon_cli().call("emulate", sender, contract, data, value)


def confirm_transaction(client, tx_sig, confirmations=0):
    """Confirm a transaction."""
    TIMEOUT = 30  # 30 seconds  pylint: disable=invalid-name
    elapsed_time = 0
    while elapsed_time < TIMEOUT:
        logger.debug('confirm_transaction for %s', tx_sig)
        resp = client.get_signature_statuses([tx_sig])
        logger.debug('confirm_transaction: %s', resp)
        if resp["result"]:
            status = resp['result']['value'][0]
            if status and (status['confirmationStatus'] == 'finalized' or \
               status['confirmationStatus'] == 'confirmed' and status['confirmations'] >= confirmations):
                return
        time.sleep(confirmation_check_delay)
        elapsed_time += confirmation_check_delay
    raise RuntimeError("could not confirm transaction: ", tx_sig)


def solana2ether(public_key):
    from web3 import Web3
    return bytes(Web3.keccak(bytes.fromhex(public_key))[-20:])


def ether2program(ether, program_id, base):
    if isinstance(ether, str):
        pass
    elif isinstance(ether, EthereumAddress):
        ether = str(ether)
    else:
        ether = ether.hex()
    output = neon_cli().call("create-program-address", ether)
    items = output.rstrip().split(' ')
    return items[0], int(items[1])


def ether2seed(ether, program_id, base):
    if isinstance(ether, str):
        if ether.startswith('0x'): ether = ether[2:]
    else: ether = ether.hex()
    seed = b58encode(bytes.fromhex(ether))
    acc = accountWithSeed(base, seed, PublicKey(program_id))
    logger.debug('ether2program: {} {} => {} (seed {})'.format(ether, 255, acc, seed))
    return acc, 255, seed


def neon_config_load(ethereum_model):
    try:
        ethereum_model.neon_config_dict
    except AttributeError:
        logger.debug("loading the neon config dict for the first time!")
        ethereum_model.neon_config_dict = dict()
    else:
        elapsed_time = datetime.now().timestamp() - ethereum_model.neon_config_dict['load_time']
        logger.debug('elapsed_time={} proxy_id={}'.format(elapsed_time, ethereum_model.proxy_id))
        if elapsed_time < TIMEOUT_TO_RELOAD_NEON_CONFIG:
            return

    read_elf_params(ethereum_model.neon_config_dict)
    ethereum_model.neon_config_dict['load_time'] = datetime.now().timestamp()
    # 'Neon/v0.3.0-rc0-d1e4ff618457ea9cbc82b38d2d927e8a62168bec
    ethereum_model.neon_config_dict['web3_clientVersion'] = 'Neon/v' + \
                                                            ethereum_model.neon_config_dict['NEON_PKG_VERSION'] + \
                                                            '-' \
                                                            + ethereum_model.neon_config_dict['NEON_REVISION']
    logger.debug(ethereum_model.neon_config_dict)


def call_emulated(contract_id, caller_id, data=None, value=None):
    output = emulator(contract_id, caller_id, data, value)
    logger.debug("call_emulated %s %s %s %s return %s", contract_id, caller_id, data, value, output)
    result = json.loads(output)
    exit_status = result['exit_status']
    if exit_status == 'revert':
        result_value = result['result']
        if len(result_value) < 8 or result_value[:8] != '08c379a0':
            raise EthereumError(code=3, message='execution reverted')

        offset = int(result_value[8:8+64], 16)
        length = int(result_value[8+64:8+64+64], 16)
        message = str(bytes.fromhex(result_value[8+offset*2+64:8+offset*2+64+length*2]), 'utf8')
        raise EthereumError(code=3, message='execution reverted: '+message, data='0x'+result_value)
    if result["exit_status"] != "succeed":
        raise Exception("evm emulator error ", result)
    return result


def extract_measurements_from_receipt(receipt):
    log_messages = receipt['result']['meta']['logMessages']
    transaction = receipt['result']['transaction']
    accounts = transaction['message']['accountKeys']
    instructions = []
    for instr in transaction['message']['instructions']:
        program = accounts[instr['programIdIndex']]
        instructions.append({
            'accs': [accounts[acc] for acc in instr['accounts']],
            'program': accounts[instr['programIdIndex']],
            'data': b58decode(instr['data']).hex()
        })

    pattern = re.compile('Program ([0-9A-Za-z]+) (.*)')
    messages = []
    for log in log_messages:
        res = pattern.match(log)
        if res:
            (program, reason) = res.groups()
            if reason == 'invoke [1]': messages.append({'program':program,'logs':[]})
        messages[-1]['logs'].append(log)

    for instr in instructions:
        if instr['program'] in ('KeccakSecp256k11111111111111111111111111111',): continue
        if messages[0]['program'] != instr['program']:
            raise Exception('Invalid program in log messages: expect %s, actual %s' % (messages[0]['program'], instr['program']))
        instr['logs'] = messages.pop(0)['logs']
        exit_result = re.match(r'Program %s (success)'%instr['program'], instr['logs'][-1])
        if not exit_result: raise Exception("Can't get exit result")
        instr['result'] = exit_result.group(1)

        if instr['program'] == evm_loader_id:
            memory_result = re.match(r'Program log: Total memory occupied: ([0-9]+)', instr['logs'][-3])
            instruction_result = re.match(r'Program %s consumed ([0-9]+) of ([0-9]+) compute units'%instr['program'], instr['logs'][-2])
            if not (memory_result and instruction_result):
                raise Exception("Can't parse measurements for evm_loader")
            instr['measurements'] = {
                    'instructions': instruction_result.group(1),
                    'memory': memory_result.group(1)
                }

    result = []
    for instr in instructions:
        if instr['program'] == evm_loader_id:
            result.append({
                    'program':instr['program'],
                    'measurements':instr['measurements'],
                    'result':instr['result'],
                    'data':instr['data']
                })
    return result

# Do not rename this function! This name used in CI measurements (see function `cleanup_docker` in .buildkite/steps/deploy-test.sh)
def get_measurements(result):
    try:
        measurements = extract_measurements_from_receipt(result)
        for m in measurements: logger.info(json.dumps(m))
    except Exception as err:
        logger.error("Can't get measurements %s"%err)
        logger.info("Failed result: %s"%json.dumps(result, indent=3))


def send_transaction(client, trx, signer, eth_trx=None, reason=None):
    result = client.send_transaction(trx, signer, opts=TxOpts(skip_confirmation=True, preflight_commitment=Confirmed))
    confirm_transaction(client, result["result"])
    result = client.get_confirmed_transaction(result["result"])
    update_transaction_cost(result, eth_trx, reason=reason)
    return result


def send_measured_transaction(client, trx, signer, eth_trx, reason):
    result = send_transaction(client, trx, signer, eth_trx=eth_trx, reason=reason)
    get_measurements(result)
    return result


def check_if_program_exceeded_instructions(err_result):
    err_instruction = "Program failed to complete: exceeded maximum number of instructions allowed"
    err_budget = "failed: Computational budget exceeded"

    if err_result['data']['logs'][-1].find(err_instruction) >= 0 or \
        err_result['data']['logs'][-2].find(err_instruction) >= 0 or \
        err_result['data']['logs'][-1].find(err_budget) >= 0:
        return True
    return False


def check_if_continue_returned(result):
    tx_info = result['result']
    accounts = tx_info["transaction"]["message"]["accountKeys"]
    evm_loader_instructions = []

    for idx, instruction in enumerate(tx_info["transaction"]["message"]["instructions"]):
        if accounts[instruction["programIdIndex"]] == evm_loader_id:
            evm_loader_instructions.append(idx)

    for inner in (tx_info['meta']['innerInstructions']):
        if inner["index"] in evm_loader_instructions:
            for event in inner['instructions']:
                if accounts[event['programIdIndex']] == evm_loader_id:
                    instruction = base58.b58decode(event['data'])[:1]
                    if int().from_bytes(instruction, "little") == 6:  # OnReturn evmInstruction code
                        return (True, tx_info['transaction']['signatures'][0])
    return (False, ())


def call_continue(signer, client, perm_accs, trx_info, steps):
    try:
        return call_continue_iterative(signer, client, perm_accs, trx_info, steps)
    except Exception as err:
        logger.debug("call_continue_iterative exception:")
        logger.debug(str(err))

    return sol_instr_21_cancel(signer, client, perm_accs, trx_info)

def call_continue_iterative(signer, client, perm_accs, trx_info, step_count):
    while True:
        logger.debug("Continue iterative step:")
        result = sol_instr_10_continue(signer, client, perm_accs, trx_info, step_count)
        (succeed, signature) = check_if_continue_returned(result)
        if succeed:
            return signature


def sol_instr_10_continue(signer, client, perm_accs, trx_info, initial_step_count):
    step_count = initial_step_count
    while step_count > 0:
        trx = Transaction()
        trx.add(make_continue_instruction(signer, perm_accs, trx_info, step_count))

        logger.debug("Step count {}".format(step_count))
        try:
            result = send_measured_transaction(client, trx, signer, trx_info.eth_trx, 'ContinueV02')
            return result
        except SendTransactionError as err:
            if check_if_program_exceeded_instructions(err.result):
                step_count = int(step_count * 90 / 100)
            else:
                raise
    raise Exception("Can't execute even one EVM instruction")


def sol_instr_21_cancel(signer, client, perm_accs, trx_info):
    operator = signer.public_key()
    operator_token = getTokenAddr(operator)

    trx = Transaction()
    trx.add(TransactionInstruction(
        program_id=evm_loader_id,
        data=bytearray.fromhex("15") + trx_info.nonce.to_bytes(8, 'little'),
        keys=[
            AccountMeta(pubkey=perm_accs.storage, is_signer=False, is_writable=True),
            AccountMeta(pubkey=operator, is_signer=True, is_writable=True),
            AccountMeta(pubkey=operator_token, is_signer=False, is_writable=True),
            AccountMeta(pubkey=trx_info.caller_token, is_signer=False, is_writable=True),
            AccountMeta(pubkey=incinerator, is_signer=False, is_writable=True),
            AccountMeta(pubkey=system, is_signer=False, is_writable=False),

        ] + trx_info.eth_accounts + [

            AccountMeta(pubkey=sysinstruct, is_signer=False, is_writable=False),
        ] + obligatory_accounts
    ))

    logger.debug("Cancel")
    result = send_measured_transaction(client, trx, signer, trx_info.eth_trx, 'CancelWithNonce')
    return result['result']['transaction']['signatures'][0]


def make_partial_call_instruction(signer, perm_accs, trx_info, step_count, call_data):
    operator = signer.public_key()
    operator_token = getTokenAddr(operator)

    return TransactionInstruction(
        program_id = evm_loader_id,
        data = bytearray.fromhex("13") + trx_info.collateral_pool_index_buf + step_count.to_bytes(8, byteorder="little") + call_data,
        keys = [
            AccountMeta(pubkey=perm_accs.storage, is_signer=False, is_writable=True),

            AccountMeta(pubkey=sysinstruct, is_signer=False, is_writable=False),
            AccountMeta(pubkey=operator, is_signer=True, is_writable=True),
            AccountMeta(pubkey=trx_info.collateral_pool_address, is_signer=False, is_writable=True),
            AccountMeta(pubkey=operator_token, is_signer=False, is_writable=True),
            AccountMeta(pubkey=trx_info.caller_token, is_signer=False, is_writable=True),
            AccountMeta(pubkey=system, is_signer=False, is_writable=False),

        ] + trx_info.eth_accounts + [

            AccountMeta(pubkey=sysinstruct, is_signer=False, is_writable=False),
        ] + obligatory_accounts
        )


def make_continue_instruction(signer, perm_accs, trx_info, step_count, index=None):
    operator = signer.public_key()
    operator_token = getTokenAddr(operator)

    data = bytearray.fromhex("14") + trx_info.collateral_pool_index_buf + step_count.to_bytes(8, byteorder="little")
    if index:
        data = data + index.to_bytes(8, byteorder="little")

    return TransactionInstruction(
        program_id = evm_loader_id,
        data = data,
        keys = [
            AccountMeta(pubkey=perm_accs.storage, is_signer=False, is_writable=True),

            AccountMeta(pubkey=operator, is_signer=True, is_writable=True),
            AccountMeta(pubkey=trx_info.collateral_pool_address, is_signer=False, is_writable=True),
            AccountMeta(pubkey=operator_token, is_signer=False, is_writable=True),
            AccountMeta(pubkey=trx_info.caller_token, is_signer=False, is_writable=True),
            AccountMeta(pubkey=system, is_signer=False, is_writable=False),

        ] + trx_info.eth_accounts + [

            AccountMeta(pubkey=sysinstruct, is_signer=False, is_writable=False),
        ] + obligatory_accounts
    )


def make_call_from_account_instruction(signer, perm_accs, trx_info, step_count = 0):
    operator = signer.public_key()
    operator_token = getTokenAddr(operator)

    return TransactionInstruction(
        program_id = evm_loader_id,
        data = bytearray.fromhex("16") + trx_info.collateral_pool_index_buf + step_count.to_bytes(8, byteorder="little"),
        keys = [
            AccountMeta(pubkey=perm_accs.holder, is_signer=False, is_writable=True),
            AccountMeta(pubkey=perm_accs.storage, is_signer=False, is_writable=True),

            AccountMeta(pubkey=operator, is_signer=True, is_writable=True),
            AccountMeta(pubkey=trx_info.collateral_pool_address, is_signer=False, is_writable=True),
            AccountMeta(pubkey=operator_token, is_signer=False, is_writable=True),
            AccountMeta(pubkey=trx_info.caller_token, is_signer=False, is_writable=True),
            AccountMeta(pubkey=system, is_signer=False, is_writable=False),

        ] + trx_info.eth_accounts + [

            AccountMeta(pubkey=sysinstruct, is_signer=False, is_writable=False),
        ] + obligatory_accounts
    )


def make_05_call_instruction(signer, trx_info, call_data):
    operator = signer.public_key()
    operator_token = getTokenAddr(operator)

    return TransactionInstruction(
        program_id = evm_loader_id,
        data = bytearray.fromhex("05") + trx_info.collateral_pool_index_buf + call_data,
        keys = [
            AccountMeta(pubkey=sysinstruct, is_signer=False, is_writable=False),
            AccountMeta(pubkey=operator, is_signer=True, is_writable=True),
            AccountMeta(pubkey=trx_info.collateral_pool_address, is_signer=False, is_writable=True),
            AccountMeta(pubkey=operator_token, is_signer=False, is_writable=True),
            AccountMeta(pubkey=trx_info.caller_token, is_signer=False, is_writable=True),
            AccountMeta(pubkey=system, is_signer=False, is_writable=False),

        ] + trx_info.eth_accounts + obligatory_accounts
    )


def update_transaction_cost(receipt, eth_trx, extra_sol_trx=False, reason=None):
    cost = receipt['result']['meta']['preBalances'][0] - receipt['result']['meta']['postBalances'][0]
    if eth_trx:
        hash = eth_trx.hash_signed().hex()
        sender = eth_trx.sender()
        to_address = eth_trx.toAddress.hex() if eth_trx.toAddress else "None"
    else:
        hash = None
        sender = None
        to_address = None

    sig = receipt['result']['transaction']['signatures'][0]
    used_gas=None

    tx_info = receipt['result']
    accounts = tx_info["transaction"]["message"]["accountKeys"]
    evm_loader_instructions = []

    for idx, instruction in enumerate(tx_info["transaction"]["message"]["instructions"]):
        if accounts[instruction["programIdIndex"]] == evm_loader_id:
            evm_loader_instructions.append(idx)

    for inner in (tx_info['meta']['innerInstructions']):
        if inner["index"] in evm_loader_instructions:
            for event in inner['instructions']:
                if accounts[event['programIdIndex']] == evm_loader_id:
                    used_gas = base58.b58decode(event['data'])[2:10]
                    used_gas = int().from_bytes(used_gas, "little")

    table = CostSingleton().operator_cost
    table.insert(
        hash,
        cost,
        used_gas if used_gas else 0,
        sender,
        to_address,
        sig,
        'extra' if extra_sol_trx else 'ok',
        reason if reason else ''
    )

def create_account_list_by_emulate(signer, client, eth_trx):
    sender_ether = bytes.fromhex(eth_trx.sender())
    add_keys_05 = []
    trx = Transaction()

    if not eth_trx.toAddress:
        to_address_arg = "deploy"
        to_address = keccak_256(rlp.encode((bytes.fromhex(eth_trx.sender()), eth_trx.nonce))).digest()[-20:]
    else:
        to_address_arg = eth_trx.toAddress.hex()
        to_address = eth_trx.toAddress

    output_json = call_emulated(to_address_arg, sender_ether.hex(), eth_trx.callData.hex(), hex(eth_trx.value))
    logger.debug("emulator returns: %s", json.dumps(output_json, indent=3))

    # resize storage account
    resize_instr = []
    for acc_desc in output_json["accounts"]:
        if acc_desc["new"] == False:

            if acc_desc.get("code_size_current") is not None and acc_desc.get("code_size") is not None:
                if acc_desc["code_size"] > acc_desc["code_size_current"]:
                    code_size = acc_desc["code_size"] + 2048
                    seed = b58encode(ACCOUNT_SEED_VERSION + os.urandom(20))
                    code_account_new = accountWithSeed(signer.public_key(), seed, PublicKey(evm_loader_id))

                    logger.debug("creating new code_account with increased size %s", code_account_new)
                    create_account_with_seed(client, signer, signer, seed, code_size, eth_trx);
                    logger.debug("resized account is created %s", code_account_new)

                    resize_instr.append(TransactionInstruction(
                        keys=[
                            AccountMeta(pubkey=PublicKey(acc_desc["account"]), is_signer=False, is_writable=True),
                            (
                                AccountMeta(pubkey=acc_desc["contract"], is_signer=False, is_writable=True)
                                if acc_desc["contract"] else
                                AccountMeta(pubkey=PublicKey("11111111111111111111111111111111"), is_signer=False, is_writable=False)
                            ),
                            AccountMeta(pubkey=code_account_new, is_signer=False, is_writable=True),
                            AccountMeta(pubkey=signer.public_key(), is_signer=True, is_writable=False)
                        ],
                        program_id=evm_loader_id,
                        data=bytearray.fromhex("11")+bytes(seed) # 17- ResizeStorageAccount
                    ))
                    # replace code_account
                    acc_desc["contract"] = code_account_new

    for instr in resize_instr:
        logger.debug("code and storage migration, account %s from  %s to %s", instr.keys[0].pubkey, instr.keys[1].pubkey, instr.keys[2].pubkey)

        tx = Transaction().add(instr)
        success = False
        count = 0

        while count < 2:
            logger.debug("attemt: %d", count)

            send_transaction(client, tx, signer, eth_trx=eth_trx, reason='resize_storage_account')
            info = _getAccountData(client, instr.keys[0].pubkey, ACCOUNT_INFO_LAYOUT.sizeof())
            info_data = AccountInfo.frombytes(info)
            if info_data.code_account == instr.keys[2].pubkey:
                success = True
                logger.debug("successful code and storage migration, %s", instr.keys[0].pubkey)
                break
            time.sleep(1)
            count = count+1

        if success == False:
            raise Exception("Can't resize storage account. Account is blocked {}".format(instr.keys[0].pubkey))

    for acc_desc in output_json["accounts"]:
        address = bytes.fromhex(acc_desc["address"][2:])

        code_account = None
        code_account_writable = False
        if acc_desc["new"]:
            logger.debug("Create solana accounts for %s: %s %s", acc_desc["address"], acc_desc["account"], acc_desc["contract"])
            if acc_desc["code_size"]:
                seed = b58encode(ACCOUNT_SEED_VERSION+address)
                code_account = accountWithSeed(signer.public_key(), seed, PublicKey(evm_loader_id))
                logger.debug("     with code account %s", code_account)
                code_size = acc_desc["code_size"] + 2048
                code_account_balance = client.get_minimum_balance_for_rent_exemption(code_size)["result"]
                trx.add(createAccountWithSeedTrx(signer.public_key(), signer.public_key(), seed, code_account_balance, code_size, PublicKey(evm_loader_id)))
                code_account_writable = acc_desc["writable"]

            create_airdrop_trx = get_create_and_airdrop_trx(client, signer, EthereumAddress(address), code_account)
            trx.add(create_airdrop_trx)

        if address == to_address:
            contract_sol = PublicKey(acc_desc["account"])
            if acc_desc["new"]:
                code_sol = code_account
                code_writable = code_account_writable
            else:
                if acc_desc["contract"] != None:
                    code_sol = PublicKey(acc_desc["contract"])
                    code_writable = acc_desc["writable"]
                else:
                    code_sol = None
                    code_writable = None

        elif address == sender_ether:
            sender_sol = PublicKey(acc_desc["account"])
        else:
            add_keys_05.append(AccountMeta(pubkey=acc_desc["account"], is_signer=False, is_writable=True))
            token_account = get_associated_token_address(PublicKey(acc_desc["account"]), ETH_TOKEN_MINT_ID)
            add_keys_05.append(AccountMeta(pubkey=token_account, is_signer=False, is_writable=True))
            if acc_desc["new"]:
                if code_account:
                    add_keys_05.append(AccountMeta(pubkey=code_account, is_signer=False, is_writable=code_account_writable))
            else:
                if acc_desc["contract"]:
                    add_keys_05.append(AccountMeta(pubkey=acc_desc["contract"], is_signer=False, is_writable=acc_desc["writable"]))

    for token_account in output_json["token_accounts"]:
        add_keys_05.append(AccountMeta(pubkey=PublicKey(token_account["key"]), is_signer=False, is_writable=True))

        if token_account["new"]:
            trx.add(createERC20TokenAccountTrx(signer, token_account))

    for account_meta in output_json["solana_accounts"]:
        add_keys_05.append(AccountMeta(pubkey=PublicKey(account_meta["pubkey"]), is_signer=account_meta["is_signer"], is_writable=account_meta["is_writable"]))

    caller_token = get_associated_token_address(PublicKey(sender_sol), ETH_TOKEN_MINT_ID)

    eth_accounts = [
            AccountMeta(pubkey=contract_sol, is_signer=False, is_writable=True),
            AccountMeta(pubkey=get_associated_token_address(contract_sol, ETH_TOKEN_MINT_ID), is_signer=False, is_writable=True),
        ] + ([AccountMeta(pubkey=code_sol, is_signer=False, is_writable=code_writable)] if code_sol != None else []) + [
            AccountMeta(pubkey=sender_sol, is_signer=False, is_writable=True),
            AccountMeta(pubkey=caller_token, is_signer=False, is_writable=True),
        ] + add_keys_05

    trx_info = TransactionInfo(caller_token, eth_accounts, eth_trx)

    return (trx_info, sender_ether, trx)

<<<<<<< HEAD
    return trx_accs, sender_ether, trx
=======
>>>>>>> a8eab638

def call_signed(signer, client, eth_trx, steps):

    (trx_info, sender_ether, create_acc_trx) = create_account_list_by_emulate(signer, client, eth_trx)

    call_iterative = False
    call_from_holder = False

    if not eth_trx.toAddress:
        call_from_holder = True
    else:
        msg = sender_ether + eth_trx.signature() + eth_trx.unsigned_msg()

        try:
            logger.debug("Try single trx call")
            return call_signed_noniterative(signer, client, eth_trx, trx_info, msg, create_acc_trx)
        except Exception as err:
            logger.debug(str(err))
            errStr = str(err)
            if "Program failed to complete" in errStr or "Computational budget exceeded" in errStr:
                logger.debug("Program exceeded instructions")
                call_iterative = True
            elif str(err).startswith("transaction too large:"):
                logger.debug("Transaction too large, call call_signed_with_holder_acc():")
                call_from_holder = True
            else:
                raise

    perm_accs = PermanentAccounts(client, signer)
    try:
        if call_iterative:
            try:
                return call_signed_iterative(signer, client, eth_trx, perm_accs, trx_info, steps, msg, create_acc_trx)
            except Exception as err:
                logger.debug(str(err))
                if str(err).startswith("transaction too large:"):
                    logger.debug("Transaction too large, call call_signed_with_holder_acc():")
                    call_from_holder = True
                else:
                    raise

        if call_from_holder:
            return call_signed_with_holder_acc(signer, client, eth_trx, perm_accs, trx_info, steps, create_acc_trx)
    finally:
        del perm_accs

def call_signed_iterative(signer, client, eth_trx, perm_accs, trx_info, steps, msg, create_acc_trx):
    if len(create_acc_trx.instructions):
        precall_txs = Transaction()
        precall_txs.add(create_acc_trx)
        send_measured_transaction(client, precall_txs, signer, eth_trx, 'CreateAccountsForTrx')

    precall_txs = Transaction()
    precall_txs.add(TransactionInstruction(
        program_id=keccakprog,
        data=make_keccak_instruction_data(len(precall_txs.instructions)+1, len(eth_trx.unsigned_msg()), data_start=13),
        keys=[
            AccountMeta(pubkey=keccakprog, is_signer=False, is_writable=False),
        ]))
    precall_txs.add(make_partial_call_instruction(signer, perm_accs, trx_info, 0, msg))

    logger.debug("Partial call")
    send_measured_transaction(client, precall_txs, signer, eth_trx, 'PartialCallFromRawEthereumTXv02')

    return call_continue(signer, client, perm_accs, trx_info, steps)


def call_signed_noniterative(signer, client, eth_trx, trx_info, msg, create_acc_trx):
    call_txs_05 = Transaction()
    call_txs_05.add(create_acc_trx)
    call_txs_05.add(TransactionInstruction(
        program_id=keccakprog,
        data=make_keccak_instruction_data(len(call_txs_05.instructions)+1, len(eth_trx.unsigned_msg()), 5),
        keys=[
            AccountMeta(pubkey=keccakprog, is_signer=False, is_writable=False),
        ]))
    call_txs_05.add(make_05_call_instruction(signer, trx_info, msg))
    result = send_measured_transaction(client, call_txs_05, signer, eth_trx, 'CallFromRawEthereumTX')
    return result['result']['transaction']['signatures'][0]


def call_signed_with_holder_acc(signer, client, eth_trx, perm_accs, trx_info, steps, create_acc_trx):

    write_trx_to_holder_account(signer, client, perm_accs.holder, perm_accs.acc_id, eth_trx)
    if len(create_acc_trx.instructions):
        precall_txs = Transaction()
        precall_txs.add(create_acc_trx)
        send_measured_transaction(client, precall_txs, signer, eth_trx, 'create_accounts_for_deploy')

    precall_txs = Transaction()
    precall_txs.add(make_call_from_account_instruction(signer, perm_accs, trx_info))

    # ExecuteTrxFromAccountDataIterative
    logger.debug("ExecuteTrxFromAccountDataIterative:")
    send_measured_transaction(client, precall_txs, signer, eth_trx, 'ExecuteTrxFromAccountDataIterativeV02')

    return call_continue(signer, client, perm_accs, trx_info, steps)


def get_create_eth_account_trx(client: SolanaClient, signer: SolanaAccount, eth_address: EthereumAddress, evm_loader_id, code_acc=None) -> Tuple[Transaction, PublicKey]:

    solana_address, nonce = ether2program(eth_address, evm_loader_id, signer.public_key())
    token_acc_address = get_associated_token_address(PublicKey(solana_address), ETH_TOKEN_MINT_ID)
    logger.debug(f'Create eth account: {eth_address}, sol account: {solana_address}, token_acc_address: {token_acc_address}, nonce: {nonce}')

    sender_sol_info = client.get_account_info(solana_address, commitment=Confirmed)
    value = get_from_dict(sender_sol_info, "result", "value")
    if value is not None:
        logger.error(f"Failed to create eth account: {eth_address}, associated: {token_acc_address}, already exists")
        raise Exception("Account already exists")

    base = signer.public_key()

    data = bytes.fromhex('02000000') + CREATE_ACCOUNT_LAYOUT.build(dict(lamports=0,
                                                                        space=0,
                                                                        ether=bytes(eth_address),
                                                                        nonce=nonce))
    trx = Transaction()
    if code_acc is None:
        trx.add(TransactionInstruction(
            program_id=evm_loader_id,
            data=data,
            keys=[
                AccountMeta(pubkey=base, is_signer=True, is_writable=True),
                AccountMeta(pubkey=PublicKey(solana_address), is_signer=False, is_writable=True),
                AccountMeta(pubkey=token_acc_address, is_signer=False, is_writable=True),
                AccountMeta(pubkey=system, is_signer=False, is_writable=False),
                AccountMeta(pubkey=ETH_TOKEN_MINT_ID, is_signer=False, is_writable=False),
                AccountMeta(pubkey=TOKEN_PROGRAM_ID, is_signer=False, is_writable=False),
                AccountMeta(pubkey=ASSOCIATED_TOKEN_PROGRAM_ID, is_signer=False, is_writable=False),
                AccountMeta(pubkey=rentid, is_signer=False, is_writable=False),
            ]))
    else:
        trx.add(TransactionInstruction(
            program_id=evm_loader_id,
            data=data,
            keys=[
                AccountMeta(pubkey=base, is_signer=True, is_writable=True),
                AccountMeta(pubkey=PublicKey(solana_address), is_signer=False, is_writable=True),
                AccountMeta(pubkey=token_acc_address, is_signer=False, is_writable=True),
                AccountMeta(pubkey=PublicKey(code_acc), is_signer=False, is_writable=True),
                AccountMeta(pubkey=system, is_signer=False, is_writable=False),
                AccountMeta(pubkey=ETH_TOKEN_MINT_ID, is_signer=False, is_writable=False),
                AccountMeta(pubkey=TOKEN_PROGRAM_ID, is_signer=False, is_writable=False),
                AccountMeta(pubkey=ASSOCIATED_TOKEN_PROGRAM_ID, is_signer=False, is_writable=False),
                AccountMeta(pubkey=rentid, is_signer=False, is_writable=False),
            ]))
    return trx, token_acc_address


def createERC20TokenAccountTrx(signer, token_info):
    trx = Transaction()
    trx.add(TransactionInstruction(
    program_id=evm_loader_id,
    data=bytes.fromhex('0F'),
    keys=[
        AccountMeta(pubkey=signer.public_key(), is_signer=True, is_writable=True),
        AccountMeta(pubkey=PublicKey(token_info["key"]), is_signer=False, is_writable=True),
        AccountMeta(pubkey=PublicKey(token_info["owner"]), is_signer=False, is_writable=True),
        AccountMeta(pubkey=PublicKey(token_info["contract"]), is_signer=False, is_writable=True),
        AccountMeta(pubkey=PublicKey(token_info["mint"]), is_signer=False, is_writable=True),
        AccountMeta(pubkey=system, is_signer=False, is_writable=False),
        AccountMeta(pubkey=TOKEN_PROGRAM_ID, is_signer=False, is_writable=False),
        AccountMeta(pubkey=rentid, is_signer=False, is_writable=False),
    ]))

    return trx



def write_trx_to_holder_account(signer, client, holder, acc_id, eth_trx):
    msg = eth_trx.signature() + len(eth_trx.unsigned_msg()).to_bytes(8, byteorder="little") + eth_trx.unsigned_msg()

    # Write transaction to transaction holder account
    offset = 0
    receipts = []
    rest = msg
    while len(rest):
        (part, rest) = (rest[:1000], rest[1000:])
        trx = Transaction()
        # logger.debug("sender_sol %s %s %s", sender_sol, holder, acc.public_key())
        trx.add(TransactionInstruction(program_id=evm_loader_id,
                                       data=write_holder_layout(acc_id, offset, part),
                                       keys=[
                                           AccountMeta(pubkey=holder, is_signer=False, is_writable=True),
                                           AccountMeta(pubkey=signer.public_key(), is_signer=True, is_writable=False),
                                       ]))
        receipts.append(client.send_transaction(trx, signer,
                opts=TxOpts(skip_confirmation=True, preflight_commitment=Confirmed))["result"])
        offset += len(part)
    logger.debug("receipts %s", receipts)
    for rcpt in receipts:
        confirm_transaction(client, rcpt)
        result = client.get_confirmed_transaction(rcpt)
        update_transaction_cost(result, eth_trx, reason='WriteHolder')
        logger.debug("confirmed: %s", rcpt)


def _getAccountData(client, account, expected_length, owner=None):
    info = client.get_account_info(account, commitment=Confirmed)['result']['value']
    if info is None:
        raise Exception("Can't get information about {}".format(account))

    data = base64.b64decode(info['data'][0])
    if len(data) < expected_length:
        raise Exception("Wrong data length for account data {}".format(account))
    return data


def getAccountInfo(client, eth_acc, base_account):
    (account_sol, nonce) = ether2program(bytes(eth_acc).hex(), evm_loader_id, base_account)
    info = _getAccountData(client, account_sol, ACCOUNT_INFO_LAYOUT.sizeof())
    return AccountInfo.frombytes(info)


def getLamports(client, evm_loader, eth_acc, base_account):
    (account, nonce) = ether2program(bytes(eth_acc).hex(), evm_loader, base_account)
    return int(client.get_balance(account, commitment=Confirmed)['result']['value'])


def get_transfer_instruction(owner_account: SolanaAccount, dest_token_account: PublicKey) -> TransactionInstruction:
    owner_sol_addr = owner_account.public_key()
    owner_token_addr = getTokenAddr(owner_sol_addr)
    transfer_instruction = transfer2(Transfer2Params(source=owner_token_addr,
                                                     owner=owner_sol_addr,
                                                     dest=dest_token_account,
                                                     amount=NEW_USER_AIRDROP_AMOUNT * eth_utils.denoms.gwei,
                                                     decimals=9,
                                                     mint=ETH_TOKEN_MINT_ID,
                                                     program_id=TOKEN_PROGRAM_ID))
    logger.debug(f"Token transfer from token: {owner_token_addr}, owned by: {owner_sol_addr}, to token: "
                 f"{dest_token_account}, owned by: {dest_token_account} , value: {NEW_USER_AIRDROP_AMOUNT}")
    return transfer_instruction


def get_create_and_airdrop_trx(client: SolanaClient, signer: SolanaAccount, eth_acc: EthereumAddress,
                              code_acc=None) -> Transaction:
    trx = Transaction()
    create_trx, token_address = get_create_eth_account_trx(client, signer, eth_acc, evm_loader_id, code_acc)
    trx.add(create_trx)
    transfer_instruction = get_transfer_instruction(signer, token_address)
    trx.add(transfer_instruction)
    return trx


def create_token_and_airdrop(client: SolanaClient, signer: SolanaAccount, eth_acc: EthereumAddress):
    trx = get_create_and_airdrop_trx(client, signer, eth_acc)
    result = send_transaction(client, trx, signer)
    error = result.get("error")
    if error is not None:
        logger.error(f"Failed to create and mint token account: {eth_acc}, error occurred: {error}")
        raise Exception("Create account error")


def get_token_balance_gwei(client: SolanaClient, token_owner_acc: str, eth_acc: EthereumAddress) \
                          -> [Optional[int], Optional[Union[Dict, str]]]:
    token_account = get_associated_token_address(PublicKey(token_owner_acc), ETH_TOKEN_MINT_ID)
    rpc_response = client.get_token_account_balance(token_account, commitment=Confirmed)
    error = rpc_response.get('error')
    if error is None:
        balance = get_from_dict(rpc_response, "result", "value", "amount")
        if balance is None:
            return None, f"Failed to get token balance from: {rpc_response}, by eth account:" \
                         f" {eth_acc} aka: {token_account} at token: {ETH_TOKEN_MINT_ID}"
        return int(balance), None
    return None, error


def get_token_balance_or_airdrop(client: SolanaClient, signer: SolanaAccount, evm_loader: str, eth_acc: EthereumAddress) -> int:

    account, nonce = ether2program(bytes(eth_acc).hex(), evm_loader, signer.public_key())
    logger.debug(f"Get balance for eth account: {eth_acc} aka: {account} at token: {ETH_TOKEN_MINT_ID}")

    balance, error = get_token_balance_gwei(client, account, eth_acc)
    if error is None:
        return int(balance)

    if error.get("message") == SolanaErrors.AccountNotFound.value and NEW_USER_AIRDROP_AMOUNT > 0:
        logger.debug(f"Account not found:  {eth_acc} aka: {account} at token: {ETH_TOKEN_MINT_ID}")
        create_token_and_airdrop(client, signer, eth_acc)
        balance, error = get_token_balance_gwei(client, account, eth_acc)
        if error is None:
            return int(balance)

    logger.error(f"Failed to get balance for account: {eth_acc}, error occurred: {error}")
    raise Exception("Getting balance error")


def getTokenAddr(account):
    return get_associated_token_address(PublicKey(account), ETH_TOKEN_MINT_ID)


def make_instruction_data_from_tx(instruction, private_key=None):
    if isinstance(instruction, dict):
        if instruction.get('chainId') is None:
            raise Exception("chainId value is needed in input dict")
        if private_key is None:
            raise Exception("Needed private key for transaction creation from fields")

        signed_tx = w3.eth.account.sign_transaction(instruction, private_key)
        # logger.debug(signed_tx.rawTransaction.hex())
        _trx = Trx.fromString(signed_tx.rawTransaction)
        # logger.debug(json.dumps(_trx.__dict__, cls=JsonEncoder, indent=3))

        raw_msg = _trx.get_msg(instruction['chainId'])
        sig = keys.Signature(vrs=[1 if _trx.v % 2 == 0 else 0, _trx.r, _trx.s])
        pub = sig.recover_public_key_from_msg_hash(_trx.hash())

        # logger.debug(pub.to_hex())

        return (pub.to_canonical_address(), sig.to_bytes(), raw_msg)
    elif isinstance(instruction, str):
        if instruction[:2] == "0x":
            instruction = instruction[2:]

        _trx = Trx.fromString(bytearray.fromhex(instruction))
        # logger.debug(json.dumps(_trx.__dict__, cls=JsonEncoder, indent=3))

        raw_msg = _trx.get_msg()
        sig = keys.Signature(vrs=[1 if _trx.v % 2 == 0 else 0, _trx.r, _trx.s])
        pub = sig.recover_public_key_from_msg_hash(_trx.hash())

        data = pub.to_canonical_address()
        data += sig.to_bytes()
        data += raw_msg

        return (pub.to_canonical_address(), sig.to_bytes(), raw_msg)
    else:
        raise Exception("function gets ")<|MERGE_RESOLUTION|>--- conflicted
+++ resolved
@@ -11,7 +11,7 @@
 from hashlib import sha256
 from typing import NamedTuple, Optional, Union, Dict, Tuple
 from enum import Enum
-
+import psycopg2
 import rlp
 from base58 import b58decode, b58encode
 from construct import Bytes, Int8ul, Int32ul, Int64ul
@@ -40,7 +40,6 @@
 from .eth_proto import Trx
 from ..core.acceptor.pool import new_acc_id_glob, acc_list_glob
 from ..indexer.sql_dict import POSTGRES_USER, POSTGRES_HOST, POSTGRES_DB, POSTGRES_PASSWORD
-import psycopg2
 
 logger = logging.getLogger(__name__)
 logger.setLevel(logging.DEBUG)
@@ -234,8 +233,6 @@
             len(data).to_bytes(8, byteorder='little')+
             data)
 
-<<<<<<< HEAD
-=======
 def get_account_info(client, storage_account):
     opts = {
         "encoding": "base64",
@@ -262,7 +259,6 @@
 
     return (account_tag, lamports, owner)
 
->>>>>>> a8eab638
 
 def accountWithSeed(base, seed, program):
     result = PublicKey(sha256(bytes(base) + bytes(seed) + bytes(program)).digest())
@@ -938,12 +934,8 @@
 
     trx_info = TransactionInfo(caller_token, eth_accounts, eth_trx)
 
-    return (trx_info, sender_ether, trx)
-
-<<<<<<< HEAD
-    return trx_accs, sender_ether, trx
-=======
->>>>>>> a8eab638
+    return trx_info, sender_ether, trx
+
 
 def call_signed(signer, client, eth_trx, steps):
 
