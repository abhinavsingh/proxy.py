# -*- coding: utf-8 -*-
"""
    proxy.py
    ~~~~~~~~
    ⚡⚡⚡ Fast, Lightweight, Pluggable, TLS interception capable proxy server focused on
    Network monitoring, controls & Application development, testing, debugging.

    :copyright: (c) 2013-present by Abhinav Singh and contributors.
    :license: BSD, see LICENSE for more details.
"""
from typing import List, Tuple
import json
import unittest
from solana.account import Account as sol_Account
from ..common.utils import socket_connection, text_, build_http_response
from ..http.codes import httpStatusCodes
from ..http.parser import HttpParser
from ..http.websocket import WebsocketFrame
from ..http.server import HttpWebServerBasePlugin, httpProtocolTypes
from .eth_proto import Trx as EthTrx
from solana.rpc.api import Client as SolanaClient
from sha3 import keccak_256
import base58
import traceback
from .solana_rest_api_tools import EthereumAddress, create_program_address, evm_loader_id, getLamports, \
    getAccountInfo,  deploy, transaction_history, solana_cli, solana_url, call_signed, call_emulated, \
    Trx, deploy_contract
from web3 import Web3


class EthereumModel:
    def __init__(self):
        # Initialize user account
        cli = solana_cli(solana_url)
        res = cli.call("config get")
        res = res.splitlines()[-1]
        substr = "Keypair Path: "
        if not res.startswith(substr):
            raise Exception("cannot get keypair path")
        path = res[len(substr):]
        with open(path.strip(), mode='r') as file:
            pk = (file.read())
            nums = list(map(int, pk.strip("[]").split(',')))
            nums = nums[0:32]
            values = bytes(nums)
            self.signer = sol_Account(values)

        self.client = SolanaClient('http://localhost:8899')
        self.signatures = {}
        self.vrs = {}
        self.eth_sender = {}
        self.contract_address = {}

        self.contracts = {}
        self.accounts = {}
        pass

    def eth_chainId(self):
        return "0x10"

    def net_version(self):
        return '1600243666737'

    def eth_gasPrice(self):
        return 0

    def eth_estimateGas(self, param):
        return 0

    def __repr__(self):
        return str(self.__dict__)

    def eth_blockNumber(self):
        slot = self.client.get_slot()['result']
        print("eth_blockNumber", hex(slot))
        return hex(slot)

    def eth_getBalance(self, account, tag):
        """account - address to check for balance.
           tag - integer block number, or the string "latest", "earliest" or "pending"
        """
        eth_acc = EthereumAddress(account)
        print('eth_getBalance:', account, eth_acc)
        balance = getLamports(self.client, evm_loader_id, eth_acc, self.signer.public_key())
        return hex(balance*10**9)

    def eth_getBlockByNumber(self, tag, full):
        """Returns information about a block by block number.
            tag - integer of a block number, or the string "earliest", "latest" or "pending", as in the default block parameter.
            full - If true it returns the full transaction objects, if false only the hashes of the transactions.
        """
        if tag in ('earliest', 'latest', 'pending'): raise Exception("Invalid tag {}".format(tag))
        number = int(tag, 16)
        response = self.client.get_confirmed_block(number)
        if 'error' in response:
            raise Exception(response['error']['message'])

        block = response['result']
        signatures = [trx['transaction']['signatures'][0] for trx in block['transactions']]
        eth_signatures = []
        for signature in signatures:
            eth_signature = '0x'+keccak_256(base58.b58decode(signature)).hexdigest()
            self.signatures[eth_signature] = signature
            eth_signatures.append(eth_signature)

        return {
            "number": number,
            "gasLimit": "0x6691b7",
            "transactions": eth_signatures,
        }


    def eth_call(self, obj, tag):
        """Executes a new message call immediately without creating a transaction on the block chain.
           Parameters
            obj - The transaction call object
                from: DATA, 20 Bytes - (optional) The address the transaction is sent from.
                to: DATA, 20 Bytes - The address the transaction is directed to.
                gas: QUANTITY - (optional) Integer of the gas provided for the transaction execution. eth_call consumes zero gas, but this parameter may be needed by some executions.
                gasPrice: QUANTITY - (optional) Integer of the gasPrice used for each paid gas
                value: QUANTITY - (optional) Integer of the value sent with this transaction
                data: DATA - (optional) Hash of the method signature and encoded parameters. For details see Ethereum Contract ABI in the Solidity documentation
            tag - integer block number, or the string "latest", "earliest" or "pending", see the default block parameter
        """
        if not obj['data']: raise Exception("Missing data")
        try:
            caller_id = obj['from'] if 'from' in obj else "0x0000000000000000000000000000000000000000"
            contract_id = obj['to']
            data = obj['data']
            return "0x"+call_emulated(self.signer, contract_id, caller_id, data)
        except Exception as err:
            print("eth_call", err)
            return '0x'

    def eth_getTransactionCount(self, account, tag):
        print('eth_getTransactionCount:', account)
        try:
            acc_info = getAccountInfo(self.client, EthereumAddress(account), self.signer.public_key())
            return hex(int.from_bytes(acc_info.trx_count, 'little'))
        except:
            return hex(0)

    def eth_getTransactionReceipt(self, trxId):
        receipt = self.signatures.get(trxId, None)
        print('getTransactionReceipt:', trxId, receipt)
        if not receipt:
            print ("Not found receipt")
            return {
            "transactionHash":'0x0',
            "transactionIndex":'0x0',
            "blockHash":'0x0',
            "blockNumber":'0x0',
            "from":'0x0',
            "to":'0x0',
            "gasUsed":'0x0',
            "cumulativeGasUsed":'0x0',
            "contractAddress":'0x0',
            "logs":[],
            "status":"0x0",
            "logsBloom":'0x0'
            }

        trx = self.client.get_confirmed_transaction(receipt)
        print('RECEIPT:', json.dumps(trx, indent=3))
        if trx['result'] is None: return None

        logs = []
<<<<<<< HEAD
        status = "0x1"
=======
        log_index = 0
>>>>>>> 4117db42
        for inner in (trx['result']['meta']['innerInstructions']):
            for event in inner['instructions']:
                log = base58.b58decode(event['data'])
                instruction = log[:1]
<<<<<<< HEAD
                if (int().from_bytes(instruction, "little") == 7):  # OnEvent evmInstruction code
                    address = log[1:21]
                    count_topics = int().from_bytes(log[21:29], 'little')
                    topics = []
                    pos = 29
                    for _ in range(count_topics):
                        topic_bin = log[pos:pos + 32]
                        topics.append('0x'+topic_bin.hex())
                        pos += 32
                    data = log[pos:]
                    rec = {'address': '0x'+address.hex(), 'topics': topics, 'data': '0x'+data.hex()}
                    logs.append(rec)
                else if int().from_bytes(instruction, "little") == 6 and len(logs) > 1:  # OnReturn evmInstruction code
                    if logs[1] == 0:
                        status = "0x0"
                    else:
                        status = "0x1"
=======
                if (int().from_bytes(instruction, "little") != 7):  # OnEvent evmInstruction code
                    continue
                address = log[1:21]
                count_topics = int().from_bytes(log[21:29], 'little')
                topics = []
                pos = 29
                for _ in range(count_topics):
                    topic_bin = log[pos:pos + 32]
                    topics.append('0x'+topic_bin.hex())
                    pos += 32
                data = log[pos:]
                rec = { 'address': '0x'+address.hex(),
                        'topics': topics,
                        'data': '0x'+data.hex(),
                        'transactionLogIndex': hex(0),
                        'transactionIndex': inner['index'],
                        'blockNumber': hex(trx['result']['slot']),
                        'transactionHash': trxId,
                        'logIndex': log_index,
                        'blockHash': '0x%064x'%trx['result']['slot']
                       }
                logs.append(rec)
                log_index +=1;
>>>>>>> 4117db42

        block = self.client.get_confirmed_block(trx['result']['slot'])
        # print('BLOCK:', json.dumps(block, indent=3))

        # TODO: it is need to add field "to"
        # instructions = trx['result']['transaction']['message']['instructions']
        # to = ""
        # if len(instructions) >= 2:
        #     data = base58.b58decode(trx['result']['transaction']['message']['instructions'][1]['data'])
        #     if data[0] == 5:   # call_signed
        #         trx_parsed = Trx.fromString(data[86:])
        #         to = '0x'+trx_parsed.toAddress.hex()
        # else:
        #     if self.contract_address.get(trxId) :
        #         to  = self.contract_address.get(trxId)

        # print('DATA:', data.hex())

        return {
            "transactionHash":trxId,
            "transactionIndex":hex(0),
            "blockHash":'0x%064x'%trx['result']['slot'],
            "blockNumber":hex(trx['result']['slot']),
            "from":'0x'+self.eth_sender[trxId],
            # "to":'',
            "gasUsed":'0x%x' % trx['result']['meta']['fee'],
            "cumulativeGasUsed":'0x%x' % trx['result']['meta']['fee'],
            "contractAddress":self.contract_address.get(trxId),
            "logs": logs,
            "status": status,
            "logsBloom":"0x"+'0'*512
        }

    def eth_getTransactionByHash(self, trxId):
        receipt = self.signatures.get(trxId, None)
        print('getTransactionReceipt:', trxId, receipt)
        if not receipt:
            print ("Not found receipt")
            return {
                "blockHash":'0x0',
                "blockNumber":'0x0',
                "from":'0x0',
                "gas":'0x0',
                "gasPrice":'0x0',
                "hash":'0x0',
                "input":'0x0',
                "nonce":'0x0',
                "to":'0x0',
                "transactionIndex":'0x0',
                "value":'0x0',
                "v":'0x0',
                "r":'0x0',
                "s":'0x0'
            }

        trx = self.client.get_confirmed_transaction(receipt)
        # print('RECEIPT:', json.dumps(trx, indent=3))
        if trx['result'] is None: return None

        block = self.client.get_confirmed_block(trx['result']['slot'])
        # print('BLOCK:', json.dumps(block, indent=3))

        data = base58.b58decode(trx['result']['transaction']['message']['instructions'][0]['data'])
        print('DATA:', data.hex())
        sender =  self.eth_sender[trxId]
        # nonce = int(self.eth_getTransactionCount('0x'+data[sender].hex(), ""), 16)
        nonce = 0
        # if nonce > 0 :
        #     nonce = nonce - 1
        ret = {
            "blockHash":'0x%064x'%trx['result']['slot'],
            "blockNumber":hex(trx['result']['slot']),
            "from":'0x'+sender,
            "gas":'0x%x' % trx['result']['meta']['fee'],
            "gasPrice":'0x00',
            "hash":trxId,
            "input":"0x"+data.hex(),
            "nonce":hex(nonce),
            "to":'0x'+data[17:37].hex(),
            "transactionIndex":hex(0),
            "value":'0x00',
            "v":hex(self.vrs[trxId][0]),
            "r":hex(self.vrs[trxId][1]),
            "s":hex(self.vrs[trxId][2])
        }
        print ("eth_getTransactionByHash:", ret);
        return ret

    def eth_getCode(self, param,  param1):
        return "0x01"

    def eth_sendRawTransaction(self, rawTrx):
        trx = EthTrx.fromString(bytearray.fromhex(rawTrx[2:]))
        print(json.dumps(trx.__dict__, cls=JsonEncoder, indent=3))

        sender = trx.sender()
        print('Sender:', sender)

        if trx.value and trx.callData:
            raise Exception("Simultaneous transfer of both the native and application tokens is not supported")
        elif trx.value:
            raise Exception("transfer native tokens is not implemented")
        elif trx.callData:
            try:
                if (trx.toAddress is None):
                    (signature, contract_eth) = deploy_contract(self.signer,  self.client, sender, trx.callData)
                    eth_signature = '0x' + bytes(Web3.keccak(bytes.fromhex(rawTrx[2:]))).hex()

                    print("ETH_SIGNATURE", eth_signature)
                    self.signatures[eth_signature] = signature
                    self.eth_sender[eth_signature] = sender
                    self.vrs[eth_signature] = [trx.v, trx.r, trx.s]
                    self.contract_address[eth_signature] = contract_eth
                    return eth_signature
                else:
                    signature = call_signed( self.signer, self.client, rawTrx)
                    print('Transaction signature:', signature)
                    eth_signature = '0x'+ bytes(Web3.keccak(bytes.fromhex(rawTrx[2:]))).hex()

                    self.signatures[eth_signature] = signature
                    self.vrs[eth_signature] = [trx.v, trx.r, trx.s]
                    self.eth_sender[eth_signature] = sender
                    print('Ethereum signature:', eth_signature)
                    return eth_signature

            except Exception as err:
                traceback.print_exc()
                print("eth_sendRawTransaction", err)
                return '0x'
        else:
            raise Exception("Missing token for transfer")


class JsonEncoder(json.JSONEncoder):
    def default(self, obj):
        if isinstance(obj, bytes):
            return obj.hex()
        return json.JSONEncoder.default(self, obj)


class SolanaContractTests(unittest.TestCase):
    def setUp(self):
        self.model = EthereumModel()
        self.owner = '0xc1566af4699928fdf9be097ca3dc47ece39f8f8e'
        self.token1 = '0x49a449cd7fd8fbcf34d103d98f2c05245020e35b'
#        self.assertEqual(self.getBalance(self.owner), 1000*10**18)
#        self.assertEqual(self.getBalance(self.token1), 0)

    def getBalance(self, account):
        return int(self.model.eth_getBalance(account, 'latest'), 16)

    def getBlockNumber(self):
        return int(self.model.eth_blockNumber(), 16)

    def getTokenBalance(self, token, account):
        return self.model.contracts[token].balances.get(account, 0)

    def test_transferFunds(self):
        (sender, receiver, amount) = (self.owner, '0x8d900bfa2353548a4631be870f99939575551b60', 123*10**18)
        senderBalance = self.getBalance(sender)
        receiverBalance = self.getBalance(receiver)
        blockNumber = self.getBlockNumber()

        receiptId = self.model.eth_sendRawTransaction('0xf8730a85174876e800825208948d900bfa2353548a4631be870f99939575551b608906aaf7c8516d0c0000808602e92be91e86a040a2a5d73931f66185e8526f09c4d0dc1f389c1b9fcd5e37a012839e6c5c70f0a00554615806c3fa7dc7c8096b3bfed5a29354045e56982bdf3ee11f649e53d51e')
        print('ReceiptId:', receiptId)

        self.assertEqual(self.getBalance(sender), senderBalance - amount)
        self.assertEqual(self.getBalance(receiver), receiverBalance + amount)
        self.assertEqual(self.getBlockNumber(), blockNumber+1)

        receipt = self.model.eth_getTransactionReceipt(receiptId)
        print('Receipt:', receipt)

        block = self.model.eth_getBlockByNumber(receipt['blockNumber'], False)
        print('Block:', block)

        self.assertTrue(receiptId in block['transactions'])

    def test_transferTokens(self):
        (token, sender, receiver, amount) = ('0xcf73021fde8654e64421f67372a47aa53c4341a8', '0x324726ca9954ed9bd567a62ae38a7dd7b4eaad0e', '0xb937ad32debafa742907d83cb9749443160de0c4', 32)
        senderBalance = self.getTokenBalance(token, sender)
        receiverBalance = self.getTokenBalance(token, receiver)
        blockNumber = self.getBlockNumber()


        receiptId = self.model.eth_sendRawTransaction('0xf8b018850bdfd63e00830186a094b80102fd2d3d1be86823dd36f9c783ad0ee7d89880b844a9059cbb000000000000000000000000cac68f98c1893531df666f2d58243b27dd351a8800000000000000000000000000000000000000000000000000000000000000208602e92be91e86a05ed7d0093a991563153f59c785e989a466e5e83bddebd9c710362f5ee23f7dbaa023a641d304039f349546089bc0cb2a5b35e45619fd97661bd151183cb47f1a0a')
        print('ReceiptId:', receiptId)

        self.assertEqual(self.getTokenBalance(token, sender), senderBalance - amount)
        self.assertEqual(self.getTokenBalance(token, receiver), receiverBalance + amount)

        receipt = self.model.eth_getTransactionReceipt(receiptId)
        print('Receipt:', receipt)

        block = self.model.eth_getBlockByNumber(receipt['blockNumber'], False)
        print('Block:', block)

        self.assertTrue(receiptId in block['transactions'])



class SolanaProxyPlugin(HttpWebServerBasePlugin):
    """Extend in-built Web Server to add Reverse Proxy capabilities.
    """

    SOLANA_PROXY_LOCATION: str = r'/solana$'
    SOLANA_PROXY_PASS = [
        b'http://localhost:8545/'
    ]

    def __init__(self, *args):
        HttpWebServerBasePlugin.__init__(self, *args)
        self.model = SolanaProxyPlugin.getModel()

    @classmethod
    def getModel(cls):
        if not hasattr(cls, 'modelInstance'):
            cls.modelInstance = EthereumModel()
        return cls.modelInstance

    def routes(self) -> List[Tuple[int, str]]:
        return [
            (httpProtocolTypes.HTTP, SolanaProxyPlugin.SOLANA_PROXY_LOCATION),
            (httpProtocolTypes.HTTPS, SolanaProxyPlugin.SOLANA_PROXY_LOCATION)
        ]

    def handle_request(self, request: HttpParser) -> None:
        print('< ', request.body.decode('utf8'))
        req = json.loads(request.body)
        res = {'id':req['id'], 'jsonrpc':'2.0'}

        try:
            method = getattr(self.model, req['method'])
            res['result'] = method(*req['params'])
        except Exception as err:
            traceback.print_exc()
            res['error'] = {'code': -32000, 'message': str(err)}
#            with socket_connection(('localhost', 8545)) as conn:
#                conn.send(request.build())
#                orig = HttpParser.response(memoryview(conn.recv(DEFAULT_BUFFER_SIZE)))
#                print('- ', orig.body.decode('utf8'))

        print('> ', json.dumps(res))

        self.client.queue(memoryview(build_http_response(
            httpStatusCodes.OK, body=json.dumps(res).encode('utf8'),
            headers={b'Content-Type': b'application/json'})))

    def on_websocket_open(self) -> None:
        pass

    def on_websocket_message(self, frame: WebsocketFrame) -> None:
        pass

    def on_websocket_close(self) -> None:
        pass
<|MERGE_RESOLUTION|>--- conflicted
+++ resolved
@@ -165,16 +165,12 @@
         if trx['result'] is None: return None
 
         logs = []
-<<<<<<< HEAD
         status = "0x1"
-=======
         log_index = 0
->>>>>>> 4117db42
         for inner in (trx['result']['meta']['innerInstructions']):
             for event in inner['instructions']:
                 log = base58.b58decode(event['data'])
                 instruction = log[:1]
-<<<<<<< HEAD
                 if (int().from_bytes(instruction, "little") == 7):  # OnEvent evmInstruction code
                     address = log[1:21]
                     count_topics = int().from_bytes(log[21:29], 'little')
@@ -185,38 +181,23 @@
                         topics.append('0x'+topic_bin.hex())
                         pos += 32
                     data = log[pos:]
-                    rec = {'address': '0x'+address.hex(), 'topics': topics, 'data': '0x'+data.hex()}
+                    rec = { 'address': '0x'+address.hex(),
+                            'topics': topics,
+                            'data': '0x'+data.hex(),
+                            'transactionLogIndex': hex(0),
+                            'transactionIndex': inner['index'],
+                            'blockNumber': hex(trx['result']['slot']),
+                            'transactionHash': trxId,
+                            'logIndex': log_index,
+                            'blockHash': '0x%064x'%trx['result']['slot']
+                        }
                     logs.append(rec)
+                    log_index +=1
                 else if int().from_bytes(instruction, "little") == 6 and len(logs) > 1:  # OnReturn evmInstruction code
                     if logs[1] == 0:
                         status = "0x0"
                     else:
                         status = "0x1"
-=======
-                if (int().from_bytes(instruction, "little") != 7):  # OnEvent evmInstruction code
-                    continue
-                address = log[1:21]
-                count_topics = int().from_bytes(log[21:29], 'little')
-                topics = []
-                pos = 29
-                for _ in range(count_topics):
-                    topic_bin = log[pos:pos + 32]
-                    topics.append('0x'+topic_bin.hex())
-                    pos += 32
-                data = log[pos:]
-                rec = { 'address': '0x'+address.hex(),
-                        'topics': topics,
-                        'data': '0x'+data.hex(),
-                        'transactionLogIndex': hex(0),
-                        'transactionIndex': inner['index'],
-                        'blockNumber': hex(trx['result']['slot']),
-                        'transactionHash': trxId,
-                        'logIndex': log_index,
-                        'blockHash': '0x%064x'%trx['result']['slot']
-                       }
-                logs.append(rec)
-                log_index +=1;
->>>>>>> 4117db42
 
         block = self.client.get_confirmed_block(trx['result']['slot'])
         # print('BLOCK:', json.dumps(block, indent=3))
