--- conflicted
+++ resolved
@@ -1,9 +1,10 @@
 #!/bin/bash
-set -xeo pipefail
 
 date
 
 echo SOLANA_URL=$SOLANA_URL
+
+solana-keygen new --no-passphrase
 
 solana config set -u $SOLANA_URL
 
@@ -29,7 +30,6 @@
   BALANCE=`solana balance | tr '.' '\t'| tr '[:space:]' '\t' | cut -f1`
 done
 
-<<<<<<< HEAD
 if [ -z "$EVM_LOADER" ]; then
   echo "EVM_LOADER is unset or set to the empty string
         The pre-deployed Neon-evm will be used"
@@ -39,7 +39,7 @@
     echo "EVM_LOADER is set to load
           A new Neon-evm will be deployed
           deploying evm_loader..."
-    solana deploy /spl/bin/evm_loader.so > evm_loader_id
+    solana program deploy /spl/bin/evm_loader.so > evm_loader_id
     export EVM_LOADER=$(cat evm_loader_id | sed '/Program Id: \([0-9A-Za-z]\+\)/,${s//\1/;b};s/^.*$//;$q1')
   else
     echo "EVM_LOADER is set
@@ -48,12 +48,6 @@
 fi
 
 echo "Use evm_loader with EVM_LOADER=$EVM_LOADER"
-=======
-echo deploying evm_loader...
-solana program deploy /spl/bin/evm_loader.so > evm_loader_id
-export EVM_LOADER=$(cat evm_loader_id | sed '/Program Id: \([0-9A-Za-z]\+\)/,${s//\1/;b};s/^.*$//;$q1')
-echo EVM_LOADER=$EVM_LOADER
->>>>>>> 5420cec2
 
 echo run-proxy
 python3 -m proxy --hostname 0.0.0.0 --port 9090 --enable-web-server --plugins proxy.plugin.SolanaProxyPlugin